name: Node.js CI

on:
    pull_request:
    merge_group:

jobs:
    build:

        runs-on: ubuntu-22.04

        strategy:
            matrix:
<<<<<<< HEAD
                node-version: [ 16.13.x, 18.10.x ] # Include version 18 once upgraded to Angular 15
                app: [ gis, dashboards/gfbio, dashboards/data-atlas, dashboards/nfdi-portal-demo, dashboards/ebv-analyzer ]
=======
                node-version: [ 16.14.x, 18.10.x ]
                app: [ gis, dashboards/gfbio, dashboards/data-atlas, dashboards/nfdi-gdo, dashboards/ebv-analyzer ]
>>>>>>> 5b596c99

        steps:
            -   uses: actions/checkout@v3
            -   name: Use Node.js ${{ matrix.node-version }}
                uses: actions/setup-node@v3
                with:
                    node-version: ${{ matrix.node-version }}
                    cache: 'npm' # can be used only with a lockfile
            -   run: npm ci
            -   name: Build core
                run: npm run build-prod:core
            -   name: Build app ${{ matrix.app }}
                run: npm run build-prod:${{ matrix.app }}
            -   run: npm test
                env:
                    CI: true

    codestyle:
        name: Code Format and Lints
        runs-on: ubuntu-22.04
        steps:
            -   name: Checkout
                uses: actions/checkout@v3
            -   name: Install Dependencies
                run: npm ci
            -   name: Code Format Check with Prettier
                run: npm run prettier -- --check .
            -   name: Check with Linter
                run: npm run lint<|MERGE_RESOLUTION|>--- conflicted
+++ resolved
@@ -11,13 +11,8 @@
 
         strategy:
             matrix:
-<<<<<<< HEAD
-                node-version: [ 16.13.x, 18.10.x ] # Include version 18 once upgraded to Angular 15
+                node-version: [ 16.14.x, 18.10.x ]
                 app: [ gis, dashboards/gfbio, dashboards/data-atlas, dashboards/nfdi-portal-demo, dashboards/ebv-analyzer ]
-=======
-                node-version: [ 16.14.x, 18.10.x ]
-                app: [ gis, dashboards/gfbio, dashboards/data-atlas, dashboards/nfdi-gdo, dashboards/ebv-analyzer ]
->>>>>>> 5b596c99
 
         steps:
             -   uses: actions/checkout@v3
