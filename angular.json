--- conflicted
+++ resolved
@@ -325,29 +325,13 @@
                 }
             }
         },
-<<<<<<< HEAD
-        "dtt-app": {
-=======
         "nature40-app": {
->>>>>>> 1cd31f3b
             "projectType": "application",
             "schematics": {
                 "@schematics/angular:component": {
                     "changeDetection": "OnPush",
                     "inlineStyle": false,
                     "inlineTemplate": false,
-<<<<<<< HEAD
-                    "prefix": "wave-dtt",
-                    "style": "scss"
-                },
-                "@schematics/angular:directive": {
-                    "prefix": "wave-dtt"
-                }
-            },
-            "root": "projects/dtt-app",
-            "sourceRoot": "projects/dtt-app/src",
-            "prefix": "wave-dtt",
-=======
                     "prefix": "wave-nature40",
                     "style": "scss"
                 },
@@ -358,22 +342,10 @@
             "root": "projects/nature40-app",
             "sourceRoot": "projects/nature40-app/src",
             "prefix": "wave-nature40",
->>>>>>> 1cd31f3b
             "architect": {
                 "build": {
                     "builder": "@angular-devkit/build-angular:browser",
                     "options": {
-<<<<<<< HEAD
-                        "outputPath": "dist/dtt-app",
-                        "index": "projects/dtt-app/src/index.html",
-                        "main": "projects/dtt-app/src/main.ts",
-                        "polyfills": "projects/dtt-app/src/polyfills.ts",
-                        "tsConfig": "projects/dtt-app/tsconfig.app.json",
-                        "aot": true,
-                        "assets": [
-                            "projects/dtt-app/src/favicon.ico",
-                            "projects/dtt-app/src/assets",
-=======
                         "outputPath": "dist/nature40-app",
                         "index": "projects/nature40-app/src/index.html",
                         "main": "projects/nature40-app/src/main.ts",
@@ -383,7 +355,6 @@
                         "assets": [
                             "projects/nature40-app/src/favicon.ico",
                             "projects/nature40-app/src/assets",
->>>>>>> 1cd31f3b
                             {
                                 "glob": "**/*",
                                 "input": "dist/wave-core/assets",
@@ -391,11 +362,7 @@
                             }
                         ],
                         "styles": [
-<<<<<<< HEAD
-                            "projects/dtt-app/src/styles.scss",
-=======
                             "projects/nature40-app/src/styles.scss",
->>>>>>> 1cd31f3b
                             "node_modules/codemirror/lib/codemirror.css",
                             "node_modules/ol/ol.css"
                         ],
@@ -405,13 +372,8 @@
                         "production": {
                             "fileReplacements": [
                                 {
-<<<<<<< HEAD
-                                    "replace": "projects/dtt-app/src/environments/environment.ts",
-                                    "with": "projects/dtt-app/src/environments/environment.prod.ts"
-=======
                                     "replace": "projects/nature40-app/src/environments/environment.ts",
                                     "with": "projects/nature40-app/src/environments/environment.prod.ts"
->>>>>>> 1cd31f3b
                                 }
                             ],
                             "optimization": true,
@@ -425,13 +387,8 @@
                             "budgets": [
                                 {
                                     "type": "initial",
-<<<<<<< HEAD
-                                    "maximumWarning": "2mb",
-                                    "maximumError": "5mb"
-=======
                                     "maximumWarning": "5mb",
                                     "maximumError": "10mb"
->>>>>>> 1cd31f3b
                                 },
                                 {
                                     "type": "anyComponentStyle",
@@ -445,36 +402,158 @@
                 "serve": {
                     "builder": "@angular-devkit/build-angular:dev-server",
                     "options": {
-<<<<<<< HEAD
-                        "browserTarget": "dtt-app:build"
-                    },
-                    "configurations": {
-                        "production": {
-                            "browserTarget": "dtt-app:build:production"
-=======
                         "browserTarget": "nature40-app:build"
                     },
                     "configurations": {
                         "production": {
                             "browserTarget": "nature40-app:build:production"
->>>>>>> 1cd31f3b
                         }
                     }
                 },
                 "extract-i18n": {
                     "builder": "@angular-devkit/build-angular:extract-i18n",
                     "options": {
-<<<<<<< HEAD
-                        "browserTarget": "dtt-app:build"
-=======
                         "browserTarget": "nature40-app:build"
->>>>>>> 1cd31f3b
                     }
                 },
                 "test": {
                     "builder": "@angular-devkit/build-angular:karma",
                     "options": {
-<<<<<<< HEAD
+                        "main": "projects/nature40-app/src/test.ts",
+                        "polyfills": "projects/nature40-app/src/polyfills.ts",
+                        "tsConfig": "projects/nature40-app/tsconfig.spec.json",
+                        "karmaConfig": "projects/nature40-app/karma.conf.js",
+                        "assets": [
+                            "projects/nature40-app/src/favicon.ico",
+                            "projects/nature40-app/src/assets"
+                        ],
+                        "styles": [
+                            "projects/nature40-app/src/styles.scss"
+                        ],
+                        "scripts": []
+                    }
+                },
+                "lint": {
+                    "builder": "@angular-devkit/build-angular:tslint",
+                    "options": {
+                        "tsConfig": [
+                            "projects/nature40-app/tsconfig.app.json",
+                            "projects/nature40-app/tsconfig.spec.json",
+                            "projects/nature40-app/e2e/tsconfig.json"
+                        ],
+                        "exclude": [
+                            "**/node_modules/**"
+                        ]
+                    }
+                },
+                "e2e": {
+                    "builder": "@angular-devkit/build-angular:protractor",
+                    "options": {
+                        "protractorConfig": "projects/nature40-app/e2e/protractor.conf.js",
+                        "devServerTarget": "nature40-app:serve"
+                    },
+                    "configurations": {
+                        "production": {
+                            "devServerTarget": "nature40-app:serve:production"
+                        }
+                    }
+                }
+            }
+        },
+        "dtt-app": {
+            "projectType": "application",
+            "schematics": {
+                "@schematics/angular:component": {
+                    "changeDetection": "OnPush",
+                    "inlineStyle": false,
+                    "inlineTemplate": false,
+                    "prefix": "wave-dtt",
+                    "style": "scss"
+                },
+                "@schematics/angular:directive": {
+                    "prefix": "wave-dtt"
+                }
+            },
+            "root": "projects/dtt-app",
+            "sourceRoot": "projects/dtt-app/src",
+            "prefix": "wave-dtt",
+            "architect": {
+                "build": {
+                    "builder": "@angular-devkit/build-angular:browser",
+                    "options": {
+                        "outputPath": "dist/dtt-app",
+                        "index": "projects/dtt-app/src/index.html",
+                        "main": "projects/dtt-app/src/main.ts",
+                        "polyfills": "projects/dtt-app/src/polyfills.ts",
+                        "tsConfig": "projects/dtt-app/tsconfig.app.json",
+                        "aot": true,
+                        "assets": [
+                            "projects/dtt-app/src/favicon.ico",
+                            "projects/dtt-app/src/assets",
+                            {
+                                "glob": "**/*",
+                                "input": "dist/wave-core/assets",
+                                "output": "assets"
+                            }
+                        ],
+                        "styles": [
+                            "projects/dtt-app/src/styles.scss",
+                            "node_modules/codemirror/lib/codemirror.css",
+                            "node_modules/ol/ol.css"
+                        ],
+                        "scripts": []
+                    },
+                    "configurations": {
+                        "production": {
+                            "fileReplacements": [
+                                {
+                                    "replace": "projects/dtt-app/src/environments/environment.ts",
+                                    "with": "projects/dtt-app/src/environments/environment.prod.ts"
+                                }
+                            ],
+                            "optimization": true,
+                            "outputHashing": "all",
+                            "sourceMap": false,
+                            "extractCss": true,
+                            "namedChunks": false,
+                            "extractLicenses": true,
+                            "vendorChunk": false,
+                            "buildOptimizer": true,
+                            "budgets": [
+                                {
+                                    "type": "initial",
+                                    "maximumWarning": "5mb",
+                                    "maximumError": "10mb"
+                                },
+                                {
+                                    "type": "anyComponentStyle",
+                                    "maximumWarning": "6kb",
+                                    "maximumError": "10kb"
+                                }
+                            ]
+                        }
+                    }
+                },
+                "serve": {
+                    "builder": "@angular-devkit/build-angular:dev-server",
+                    "options": {
+                        "browserTarget": "dtt-app:build"
+                    },
+                    "configurations": {
+                        "production": {
+                            "browserTarget": "dtt-app:build:production"
+                        }
+                    }
+                },
+                "extract-i18n": {
+                    "builder": "@angular-devkit/build-angular:extract-i18n",
+                    "options": {
+                        "browserTarget": "dtt-app:build"
+                    }
+                },
+                "test": {
+                    "builder": "@angular-devkit/build-angular:karma",
+                    "options": {
                         "main": "projects/dtt-app/src/test.ts",
                         "polyfills": "projects/dtt-app/src/polyfills.ts",
                         "tsConfig": "projects/dtt-app/tsconfig.spec.json",
@@ -485,18 +564,6 @@
                         ],
                         "styles": [
                             "projects/dtt-app/src/styles.scss"
-=======
-                        "main": "projects/nature40-app/src/test.ts",
-                        "polyfills": "projects/nature40-app/src/polyfills.ts",
-                        "tsConfig": "projects/nature40-app/tsconfig.spec.json",
-                        "karmaConfig": "projects/nature40-app/karma.conf.js",
-                        "assets": [
-                            "projects/nature40-app/src/favicon.ico",
-                            "projects/nature40-app/src/assets"
-                        ],
-                        "styles": [
-                            "projects/nature40-app/src/styles.scss"
->>>>>>> 1cd31f3b
                         ],
                         "scripts": []
                     }
@@ -505,15 +572,9 @@
                     "builder": "@angular-devkit/build-angular:tslint",
                     "options": {
                         "tsConfig": [
-<<<<<<< HEAD
                             "projects/dtt-app/tsconfig.app.json",
                             "projects/dtt-app/tsconfig.spec.json",
                             "projects/dtt-app/e2e/tsconfig.json"
-=======
-                            "projects/nature40-app/tsconfig.app.json",
-                            "projects/nature40-app/tsconfig.spec.json",
-                            "projects/nature40-app/e2e/tsconfig.json"
->>>>>>> 1cd31f3b
                         ],
                         "exclude": [
                             "**/node_modules/**"
@@ -523,21 +584,12 @@
                 "e2e": {
                     "builder": "@angular-devkit/build-angular:protractor",
                     "options": {
-<<<<<<< HEAD
                         "protractorConfig": "projects/dtt-app/e2e/protractor.conf.js",
                         "devServerTarget": "dtt-app:serve"
                     },
                     "configurations": {
                         "production": {
                             "devServerTarget": "dtt-app:serve:production"
-=======
-                        "protractorConfig": "projects/nature40-app/e2e/protractor.conf.js",
-                        "devServerTarget": "nature40-app:serve"
-                    },
-                    "configurations": {
-                        "production": {
-                            "devServerTarget": "nature40-app:serve:production"
->>>>>>> 1cd31f3b
                         }
                     }
                 }
