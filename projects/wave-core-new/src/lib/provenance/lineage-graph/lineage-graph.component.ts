--- conflicted
+++ resolved
@@ -291,22 +291,14 @@
             return list;
         }
 
-<<<<<<< HEAD
-        const params = operator.params;
-        if (params) {
-            for (const key of Object.keys(params)) {
-                let value = JSON.stringify(params[key], null, 2);
-=======
         for (const key of Object.keys(params)) {
             let value = JSON.stringify(params[key], null, 2);
->>>>>>> d72c7c24
-
-                if (value.startsWith('"') && value.endsWith('"')) {
-                    value = value.substr(1, value.length - 2);
-                }
-
-                list.push({key, value});
+
+            if (value.startsWith('"') && value.endsWith('"')) {
+                value = value.substr(1, value.length - 2);
             }
+
+            list.push({key, value});
         }
 
         return list;
