import {combineLatest, Observable, Subscription} from 'rxjs';
import {first, map as rxMap} from 'rxjs/operators';

import {
    AfterViewInit,
    ChangeDetectionStrategy,
    ChangeDetectorRef,
    Component,
    ContentChildren,
    ElementRef,
    Input,
    OnChanges,
    OnDestroy,
    QueryList,
    SimpleChange,
    ViewChild,
    ViewChildren,
} from '@angular/core';

import OlMap from 'ol/Map';
import OlView from 'ol/View';
import {FeatureLike as OlFeatureLike} from 'ol/Feature';

import OlLayerImage from 'ol/layer/Image';
import OlLayer from 'ol/layer/Layer';
import OlLayerTile from 'ol/layer/Tile';
import OlLayerVector from 'ol/layer/Vector';

import OlSource from 'ol/source/Source';
import OlSourceOSM from 'ol/source/OSM';
import OlTileWmsSource from 'ol/source/TileWMS';
import OlSourceVector from 'ol/source/Vector';
import XYZ from 'ol/source/XYZ';
import OlImageStatic from 'ol/source/ImageStatic';

import OlGeometryType from 'ol/geom/GeometryType';
import OlGeomPoint from 'ol/geom/Point';
import OlFormatGeoJSON from 'ol/format/GeoJSON';

import OlStyleFill from 'ol/style/Fill';
import OlStyleStroke from 'ol/style/Stroke';
import OlStyleStyle from 'ol/style/Style';

import OlInteractionDraw from 'ol/interaction/Draw';
import OlInteractionSelect from 'ol/interaction/Select';
import OlInteractionSelectEvent from 'ol/interaction/Select';

import {MapLayerComponent} from '../map-layer.component';

import {SpatialReference, SpatialReferences} from '../../operators/spatial-reference.model';
import {FeatureSelection, ProjectService} from '../../project/project.service';
import {Extent, MapService} from '../map.service';
import {Config} from '../../config.service';
import {LayoutService} from '../../layout.service';
import {MatGridList, MatGridTile} from '@angular/material/grid-list';
import {VectorSymbology} from '../../layers/symbology/symbology.model';

type MapLayer = MapLayerComponent<OlLayer, OlSource>;

const DEFAULT_ZOOM_LEVEL = 2;
const MIN_ZOOM_LEVEL = 0;
const MAX_ZOOM_LEVEL = 28;

/**
 * The `wave-map-container` component encapsulates openLayers maps.
 * It displays `wave-map-layer` components as child components, i.e., either layers on a single map or a grid of maps.
 */
@Component({
    selector: 'wave-map-container',
    templateUrl: 'map-container.component.html',
    styleUrls: ['map-container.component.scss'],
    queries: {
        contentChildren: new ContentChildren(MapLayerComponent),
    },
    changeDetection: ChangeDetectionStrategy.OnPush,
})
export class MapContainerComponent implements AfterViewInit, OnChanges, OnDestroy {
    /**
     * display a grid of maps or all layers on a single map
     */
    @Input() grid = true; // TODO: false;

    @ViewChild(MatGridList, {read: ElementRef, static: true}) gridListElement!: ElementRef;
    @ViewChildren(MatGridTile, {read: ElementRef}) mapContainers!: QueryList<ElementRef>;

    /**
     * These are the layers from the layer list (as dom elements in the template)
     */
    @ContentChildren(MapLayerComponent) mapLayersRaw!: QueryList<MapLayer>;
    mapLayers: Array<MapLayer> = []; // filtered

    numberOfRows = 1;
    numberOfColumns = 1;
    rowHeight = 'fit';

    private projection$: Observable<SpatialReference> = this.projectService.getSpatialReferenceStream();

    private maps: Array<OlMap>;
    private view: OlView;
    private backgroundLayerSource?: OlSource;
    private backgroundLayers: Array<OlLayer> = [];

    private selectedOlLayer?: OlLayer = undefined;
    private userSelect?: OlInteractionSelect;

<<<<<<< HEAD
    private drawInteractionSource?: OlSourceVector;
    private drawType: OlGeometryType = OlGeometryType.POINT;
=======
    private selectedFeature: OlFeature = undefined;

    private drawInteractionSource: OlSourceVector;
    private drawType: OlGeometryType;
>>>>>>> 746e764b
    private drawInteractions: Array<OlInteractionDraw> = [];
    private drawInteractionLayers: Array<OlLayerVector> = [];

    private subscriptions: Array<Subscription> = [];

    /**
     * Create the component and inject several dependencies via DI.
     */
    constructor(
        private config: Config,
        private changeDetectorRef: ChangeDetectorRef,
        private mapService: MapService,
        // private layerService: LayerService,
        private layoutService: LayoutService,
        private projectService: ProjectService,
    ) {
        // set dummy maps so that they are not uninitialized
        this.view = new OlView({
            zoom: DEFAULT_ZOOM_LEVEL,
        });
        this.maps = [
            new OlMap({
                view: this.view,
            }),
        ];
    }

    ngOnDestroy(): void {
        this.subscriptions.forEach((s) => s.unsubscribe());
    }

    ngAfterViewInit(): void {
        this.projection$.pipe(first()).subscribe((projection) => {
            this.maps.forEach((map) => map.setTarget(undefined)); // initially reset all DOM bindings

            this.initOpenlayersMap(projection);

            // since all viewports are linked and there will always be the first map, we link the event only to map 0
            this.maps[0].on('moveend', (_event) => this.emitViewportSize());

            this.initUserSelect();

            this.subscriptions.push(
                combineLatest([this.mapLayersRaw.changes as Observable<MapLayer>, this.projection$])
                    .pipe(rxMap(([_changes, newProjection]) => newProjection))
                    .subscribe((newProjection: SpatialReference) => {
                        this.redrawLayers(newProjection);
                    }),
            );
        });
    }

    ngOnChanges(changes: {[propertyName: string]: SimpleChange}): void {
        for (const propName in changes) {
            if (propName === 'grid') {
                this.projection$.pipe(first()).subscribe((projection) => this.redrawLayers(projection));
            }
        }
    }

    /**
     * Notify the map that the container has resized.
     */
    resize(): void {
        setTimeout(() => this.projection$.pipe(first()).subscribe((projection) => this.redrawLayers(projection)));
    }

    /**
     * Increases the zoom level if it is not larger than the maximum zoom level
     */
    zoomIn(): void {
        const zoomLevel = this.view.getZoom();
        if (zoomLevel && zoomLevel < MAX_ZOOM_LEVEL) {
            this.view.adjustZoom(1);
        }
    }

    /**
     * Decreases the zoom level if it is not smaller than the minimum zoom level
     */
    zoomOut(): void {
        const zoomLevel = this.view.getZoom();
        if (zoomLevel && zoomLevel > MIN_ZOOM_LEVEL) {
            this.view.adjustZoom(-1);
        }
    }

    /**
     * Zoom to and focus a bounding box
     */
    zoomTo(boundingBox: Extent): void {
        this.view.fit(boundingBox, {
            nearest: true,
            maxZoom: MAX_ZOOM_LEVEL,
        });
    }

    /**
     * Enable user input (hand drawn) for the map
     */
    public startDrawInteraction(drawType: OlGeometryType): void {
        if (this.isDrawInteractionAttached()) {
            throw new Error('only one draw interaction can be active!');
        }

        this.drawType = drawType;
        this.drawInteractionSource = new OlSourceVector({wrapX: false});

        this.reattachDrawInteractions();
    }

    /**
     * Indicator if the map currently has a source for user input (hand drawn)
     */
    public isDrawInteractionAttached(): boolean {
        return !!this.drawInteractionSource;
    }

    /**
     * Disable user input (hand drawn) for the map and return the result
     */
    public endDrawInteraction(): OlSourceVector | undefined {
        if (!this.isDrawInteractionAttached()) {
            console.error('no interaction or layer active!');
            return undefined;
        }

        const source = this.drawInteractionSource;

        this.drawInteractionSource = undefined;

        this.reattachDrawInteractions();

        return source;
    }

    /**
     * Force a redraw for each map layer
     */
    public layerForcesRedraw(): void {
        this.projection$.pipe(first()).subscribe((projection) => this.redrawLayers(projection));
    }

    private createDrawInteractionLayer(): OlLayerVector {
        return new OlLayerVector({
            source: this.drawInteractionSource,
        });
    }

    private createDrawInteraction(): OlInteractionDraw {
        return new OlInteractionDraw({
            source: this.drawInteractionSource,
            type: this.drawType,
        });
    }

    private reattachDrawInteractions(): void {
        // remove layers
        this.drawInteractionLayers.forEach((layer, index) => {
            if (index < this.maps.length) {
                this.maps[index].removeLayer(layer);
            }
            layer.setMap(undefined as any);
        });
        this.drawInteractionLayers.length = 0;

        // remove interactions
        this.drawInteractions.forEach((interaction, index) => {
            if (index < this.maps.length) {
                this.maps[index].removeInteraction(interaction);
            }
            interaction.setMap(undefined as any);
        });
        this.drawInteractions.length = 0;

        // reattach
        if (this.isDrawInteractionAttached()) {
            this.maps.forEach((map) => {
                const drawInteractionLayer = this.createDrawInteractionLayer();
                this.drawInteractionLayers.push(drawInteractionLayer);
                map.addLayer(drawInteractionLayer);

                const drawInteraction = this.createDrawInteraction();
                this.drawInteractions.push(drawInteraction);
                map.addInteraction(drawInteraction);
            });
        }
    }

    private calculateGrid(): void {
        const numberOfLayers = this.desiredNumberOfMaps();

        const containerWidth = this.gridListElement.nativeElement.clientWidth;
        const containerHeight = this.gridListElement.nativeElement.clientHeight;
        const ratio = containerWidth / containerHeight;

        let rows = 1;
        let columns = 1;

        // this is a heuristic of calculating the division of rows and columns for displaying the layers
        while (rows * columns < numberOfLayers) {
            if (columns <= rows * ratio) {
                columns += 1;
            } else {
                rows += 1;
            }
        }

        while ((columns - 1) * rows >= numberOfLayers) {
            // reduce unnecessary columns
            columns -= 1;
        }

        this.numberOfRows = columns;
        this.numberOfColumns = columns;
    }

    private initOpenlayersMap(projection: SpatialReference): void {
        this.maps = [
            new OlMap({
                controls: [],
            }),
        ];
        this.createAndSetView(projection);
    }

    private initUserSelect(): void {
        this.userSelect = new OlInteractionSelect({style: null});
        this.attachUserSelectToMap();

        this.userSelect.on('select', (selectEvent: OlInteractionSelectEvent) => {
            if (selectEvent.selected.length > 0) {
                this.projectService.setSelectedFeature(selectEvent.selected[0]);
            } else {
                this.projectService.setSelectedFeature(undefined);
            }
        });

        this.projectService.getSelectedFeatureStream().subscribe((selection) => {
            this.resetSelection();
            this.performSelection(selection);
        });
    }

    private performSelection(selection: FeatureSelection): void {
        if (!!selection.feature) {
            // TODO: avoid going through all layers
            for (const layer of this.mapLayersRaw) {
                const source = layer.mapLayer.getSource();
                if (source instanceof OlSourceVector) {
                    for (const feature of source.getFeatures()) {
                        if (feature.ol_uid === selection.feature) {
                            this.selectedFeature = feature;
                            const style = (layer.symbology as VectorSymbology).createHighlightStyle(feature);
                            feature.setStyle(style);
                            return;
                        }
                    }
                }
            }
        }
    }

<<<<<<< HEAD
        let map: OlMap | undefined;
        if (!this.selectedOlLayer) {
            map = undefined;
        } else if (this.maps.length === 1) {
            // mono map, no choice
            map = this.maps[0];
        } else {
            const selectedLayerIndex = this.mapLayers.map((layer) => layer.mapLayer).indexOf(this.selectedOlLayer);
            if (selectedLayerIndex >= 0) {
                const inverseIndex = this.maps.length - selectedLayerIndex - 1;
                map = this.maps[inverseIndex];
            } else {
                map = undefined; // actually, something went wrong
=======
    private resetSelection(): void {
        // TODO: avoid going through all layers
        if (!!this.selectedFeature) {
            for (const layer of this.mapLayersRaw) {
                const source = layer.mapLayer.getSource();
                if (source instanceof OlSourceVector) {
                    for (const feature of source.getFeatures()) {
                        if (feature.ol_uid === this.selectedFeature.ol_uid) {
                            this.selectedFeature = undefined;
                            const style = (layer.symbology as VectorSymbology).createStyle(feature);
                            feature.setStyle(style);
                            return;
                        }
                    }
                }
>>>>>>> 746e764b
            }
        }
    }

<<<<<<< HEAD
        const oldMap = this.userSelect.getMap();
        if (map !== oldMap) {
            if (oldMap) {
                oldMap.removeInteraction(this.userSelect);
            }
            this.userSelect.setMap(map as any);
            if (map) {
                map.addInteraction(this.userSelect);
            }
=======
    private attachUserSelectToMap(): void {
        if (!this.userSelect) {
            // called too early
            return;
>>>>>>> 746e764b
        }

        // TODO: add to all maps in grid view
        const map: OlMap = this.maps[0];
        map.addInteraction(this.userSelect);
    }

    private redrawLayers(projection: SpatialReference): void {
        this.mapLayers = this.mapLayersRaw.filter((mapLayer) => mapLayer.isVisible);

        this.calculateGrid();
        this.changeDetectorRef.detectChanges();

        if (this.grid && this.mapLayers.length && this.mapContainers.length !== this.mapLayers.length) {
            console.error('race condition!');
        }

        while (this.maps.length > this.desiredNumberOfMaps()) {
            const removedMap = this.maps.pop();
            removedMap?.setTarget(undefined); // remove DOM reference to map
        }
        while (this.maps.length < this.desiredNumberOfMaps()) {
            // enlarge maps if necessary
            this.maps.push(
                new OlMap({
                    controls: [],
                    view: this.view,
                }),
            );
        }

        this.mapContainers.forEach((mapContainer, i) => {
            const mapTarget: HTMLElement = mapContainer.nativeElement.children[0];
            this.maps[i].setTarget(mapTarget);
            this.maps[i].updateSize();
        });

        const oldProjection = this.view ? this.view.getProjection() : undefined;
        const projectionChanged = oldProjection !== projection.getOpenlayersProjection();

        if (projectionChanged) {
            this.createAndSetView(projection);
        }

        if (projectionChanged || !this.backgroundLayerSource) {
            this.backgroundLayerSource = this.createBackgroundLayerSource(projection);

            this.backgroundLayers.length = 0;
        }

        if (this.backgroundLayers.length > this.desiredNumberOfMaps()) {
            // reduce background layers if necessary
            this.backgroundLayers.length = this.desiredNumberOfMaps();
        }
        while (this.backgroundLayers.length < this.desiredNumberOfMaps()) {
            // create background layers if necessary
            this.backgroundLayers.push(this.createBackgroundLayer(projection));
        }

        this.maps.forEach((map, index) => {
            map.getLayers().clear();
            map.getLayers().push(this.backgroundLayers[index]);

            if (this.grid) {
                if (this.mapLayers.length) {
                    const inverseIndex = this.mapLayers.length - index - 1;
                    map.getLayers().push(this.mapLayers[inverseIndex].mapLayer);
                }
            } else {
                this.mapLayers.forEach((layerComponent) => map.addLayer(layerComponent.mapLayer));
            }
        });

        this.reattachDrawInteractions();

        this.attachUserSelectToMap();
    }

    private desiredNumberOfMaps(): number {
        return this.grid ? Math.max(this.mapLayers.length, 1) : 1;
    }

    private createAndSetView(projection: SpatialReference): void {
        const zoomLevel = this.view ? this.view.getZoom() : DEFAULT_ZOOM_LEVEL;

        let newCenterPoint: OlGeomPoint;
        if (this.view && this.view.getCenter()) {
            const oldCenterPoint = new OlGeomPoint(this.view.getCenter() as any);
            newCenterPoint = oldCenterPoint.transform(this.view.getProjection(), projection.getOpenlayersProjection()) as OlGeomPoint;
        } else {
            newCenterPoint = new OlGeomPoint([0, 0]);
        }

        this.view = new OlView({
            projection: projection.getOpenlayersProjection(),
            center: newCenterPoint.getCoordinates(),
            minZoom: MIN_ZOOM_LEVEL,
            maxZoom: MAX_ZOOM_LEVEL,
            zoom: zoomLevel,
            enableRotation: false,
            constrainResolution: true, // no intermediate zoom levels
            multiWorld: true,
        });
        this.maps.forEach((map) => map.setView(this.view));

        this.emitViewportSize();

        // get resolution changes
        // TODO: update selected features
        // this.view.on('change:resolution', () => {
        //     // remove selected features on resolution change
        //     this.layerService.updateSelectedFeatures(
        //         [],
        //         this.layerService.getSelectedFeatures().selected.toArray()
        //     );
        // });
    }

    private emitViewportSize(): void {
        const resolution = this.view.getResolution();
        if (!resolution) {
            return;
        }

        this.mapService.setViewportSize({
            extent: this.view.calculateExtent(this.maps[0].getSize()),
            resolution,
            maxExtent: this.view.getProjection().getExtent(),
        });
    }

    private createBackgroundLayer(projection: SpatialReference): OlLayer {
        switch (this.config.MAP.BACKGROUND_LAYER) {
            case 'OSM':
                if (projection === SpatialReferences.WEB_MERCATOR) {
                    return new OlLayerTile({
                        source: this.backgroundLayerSource as any,
                        // wrapX: false,
                    });
                } else {
                    return new OlLayerImage({
                        // placeholder image
                        source: this.backgroundLayerSource as any,
                    });
                }
            case 'countries': // eslint-disable-line no-fallthrough, ,
                return new OlLayerVector({
                    source: this.backgroundLayerSource as any,
                    style: (feature: OlFeatureLike, _resolution: number): OlStyleStyle => {
                        if (feature.getId() === 'BACKGROUND') {
                            return new OlStyleStyle({
                                fill: new OlStyleFill({
                                    color: '#ADD8E6',
                                }),
                            });
                        } else {
                            return new OlStyleStyle({
                                stroke: new OlStyleStroke({
                                    color: 'rgba(0, 0, 0, 1)',
                                    width: 1,
                                }),
                                fill: new OlStyleFill({
                                    color: 'rgba(210, 180, 140, 1)',
                                }),
                            });
                        }
                    },
                });
            case 'hosted':
            case 'eumetview':
            case 'XYZ':
                return new OlLayerTile({
                    source: this.backgroundLayerSource as OlTileWmsSource,
                });
            default:
                throw Error('Unknown Background Layer Name');
        }
    }

    private createBackgroundLayerSource(projection: SpatialReference): OlSource {
        switch (this.config.MAP.BACKGROUND_LAYER) {
            case 'OSM':
                if (projection === SpatialReferences.WEB_MERCATOR) {
                    return new OlSourceOSM();
                } else {
                    return new OlImageStatic({
                        imageExtent: [0, 0, 0, 0],
                        url: '',
                    });
                }
            case 'eumetview':
                return new OlTileWmsSource({
                    url: 'https://eumetview.eumetsat.int/geoserver/ows',
                    params: {
                        layers: 'bkg-raster:bkg-raster',
                        projection: projection.getCode(),
                        version: '1.3.0',
                    },
                    wrapX: false,
                    projection: projection.getCode(),
                    crossOrigin: 'anonymous',
                });
            case 'countries': // eslint-disable-line no-fallthrough
                return new OlSourceVector({
                    url: 'assets/countries.geo.json',
                    format: new OlFormatGeoJSON(),
                });
            case 'hosted':
                return new OlTileWmsSource({
                    url: this.config.MAP.HOSTED_BACKGROUND_SERVICE,
                    params: {
                        layers: this.config.MAP.HOSTED_BACKGROUND_LAYER_NAME,
                        projection: projection.getCode(),
                        version: this.config.MAP.HOSTED_BACKGROUND_SERVICE_VERSION,
                    },
                    wrapX: false,
                    projection: projection.getCode(),
                    crossOrigin: 'anonymous',
                });
            case 'XYZ':
                return new XYZ({
                    url: this.config.MAP.BACKGROUND_LAYER_URL,
                    wrapX: false,
                    projection: projection.getCode(),
                });
            default:
                throw Error('Unknown Background Layer Name');
        }
    }
}<|MERGE_RESOLUTION|>--- conflicted
+++ resolved
@@ -20,6 +20,7 @@
 import OlMap from 'ol/Map';
 import OlView from 'ol/View';
 import {FeatureLike as OlFeatureLike} from 'ol/Feature';
+import OlFeature from 'ol/Feature';
 
 import OlLayerImage from 'ol/layer/Image';
 import OlLayer from 'ol/layer/Layer';
@@ -103,15 +104,10 @@
     private selectedOlLayer?: OlLayer = undefined;
     private userSelect?: OlInteractionSelect;
 
-<<<<<<< HEAD
+    private selectedFeature?: OlFeature = undefined;
+
     private drawInteractionSource?: OlSourceVector;
     private drawType: OlGeometryType = OlGeometryType.POINT;
-=======
-    private selectedFeature: OlFeature = undefined;
-
-    private drawInteractionSource: OlSourceVector;
-    private drawType: OlGeometryType;
->>>>>>> 746e764b
     private drawInteractions: Array<OlInteractionDraw> = [];
     private drawInteractionLayers: Array<OlLayerVector> = [];
 
@@ -339,12 +335,12 @@
     }
 
     private initUserSelect(): void {
-        this.userSelect = new OlInteractionSelect({style: null});
+        this.userSelect = new OlInteractionSelect({style: undefined});
         this.attachUserSelectToMap();
 
         this.userSelect.on('select', (selectEvent: OlInteractionSelectEvent) => {
-            if (selectEvent.selected.length > 0) {
-                this.projectService.setSelectedFeature(selectEvent.selected[0]);
+            if ((selectEvent as any).selected.length > 0) {
+                this.projectService.setSelectedFeature((selectEvent as any).selected[0]);
             } else {
                 this.projectService.setSelectedFeature(undefined);
             }
@@ -363,7 +359,7 @@
                 const source = layer.mapLayer.getSource();
                 if (source instanceof OlSourceVector) {
                     for (const feature of source.getFeatures()) {
-                        if (feature.ol_uid === selection.feature) {
+                        if (((feature as any).ol_uid as number) === selection.feature) {
                             this.selectedFeature = feature;
                             const style = (layer.symbology as VectorSymbology).createHighlightStyle(feature);
                             feature.setStyle(style);
@@ -375,21 +371,6 @@
         }
     }
 
-<<<<<<< HEAD
-        let map: OlMap | undefined;
-        if (!this.selectedOlLayer) {
-            map = undefined;
-        } else if (this.maps.length === 1) {
-            // mono map, no choice
-            map = this.maps[0];
-        } else {
-            const selectedLayerIndex = this.mapLayers.map((layer) => layer.mapLayer).indexOf(this.selectedOlLayer);
-            if (selectedLayerIndex >= 0) {
-                const inverseIndex = this.maps.length - selectedLayerIndex - 1;
-                map = this.maps[inverseIndex];
-            } else {
-                map = undefined; // actually, something went wrong
-=======
     private resetSelection(): void {
         // TODO: avoid going through all layers
         if (!!this.selectedFeature) {
@@ -397,7 +378,7 @@
                 const source = layer.mapLayer.getSource();
                 if (source instanceof OlSourceVector) {
                     for (const feature of source.getFeatures()) {
-                        if (feature.ol_uid === this.selectedFeature.ol_uid) {
+                        if (((feature as any).ol_uid as number) === ((this.selectedFeature as any).ol_uid as number)) {
                             this.selectedFeature = undefined;
                             const style = (layer.symbology as VectorSymbology).createStyle(feature);
                             feature.setStyle(style);
@@ -405,27 +386,14 @@
                         }
                     }
                 }
->>>>>>> 746e764b
-            }
-        }
-    }
-
-<<<<<<< HEAD
-        const oldMap = this.userSelect.getMap();
-        if (map !== oldMap) {
-            if (oldMap) {
-                oldMap.removeInteraction(this.userSelect);
-            }
-            this.userSelect.setMap(map as any);
-            if (map) {
-                map.addInteraction(this.userSelect);
-            }
-=======
+            }
+        }
+    }
+
     private attachUserSelectToMap(): void {
         if (!this.userSelect) {
             // called too early
             return;
->>>>>>> 746e764b
         }
 
         // TODO: add to all maps in grid view
