--- conflicted
+++ resolved
@@ -15,12 +15,6 @@
 
 import {Layer as OlLayer, Tile as OlLayerTile, Vector as OlLayerVector} from 'ol/layer';
 import {Source as OlSource, Tile as OlTileSource, TileWMS as OlTileWmsSource, Vector as OlVectorSource} from 'ol/source';
-<<<<<<< HEAD
-import {Layer, RasterLayer, VectorLayer} from '../layers/layer.model';
-=======
-
-import {StyleCreator} from './style-creator';
->>>>>>> da61e92e
 import {Config} from '../config.service';
 import {ProjectService} from '../project/project.service';
 import {LoadingState} from '../project/loading-state.model';
@@ -158,15 +152,8 @@
     providers: [{provide: MapLayerComponent, useExisting: OlRasterLayerComponent}],
     changeDetection: ChangeDetectionStrategy.OnPush,
 })
-<<<<<<< HEAD
-export class OlRasterLayerComponent
-    extends MapLayerComponent<OlLayerTile, OlTileSource, RasterLayer>
-    implements OnInit, OnDestroy, OnChanges {
+export class OlRasterLayerComponent extends MapLayerComponent<OlLayerTile, OlTileSource> implements OnInit, OnDestroy, OnChanges {
     symbology: RasterSymbology;
-=======
-export class OlRasterLayerComponent extends MapLayerComponent<OlLayerTile, OlTileSource> implements OnInit, OnDestroy, OnChanges {
-    symbology: MappingRasterSymbology;
->>>>>>> da61e92e
 
     protected dataSubscription: Subscription;
     protected layerChangesSubscription: Subscription;
@@ -224,11 +211,7 @@
         return this._mapLayer.getExtent();
     }
 
-<<<<<<< HEAD
-    private updateOlLayer(changes: {isVisible?: boolean; symbology?: RasterSymbology; workflow?: UUID}) {
-=======
-    private updateOlLayer(changes: {isVisible?: boolean; symbology?: MappingRasterSymbology; workflow?: UUID}): void {
->>>>>>> da61e92e
+    private updateOlLayer(changes: {isVisible?: boolean; symbology?: RasterSymbology; workflow?: UUID}): void {
         if (this.source === undefined || this._mapLayer === undefined) {
             return;
         }
