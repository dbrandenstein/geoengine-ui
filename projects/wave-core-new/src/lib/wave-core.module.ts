import {NgModule} from '@angular/core';
import {MatAutocompleteModule} from '@angular/material/autocomplete';
import {MatButtonModule} from '@angular/material/button';
import {MatButtonToggleModule} from '@angular/material/button-toggle';
import {MatCardModule} from '@angular/material/card';
import {MatCheckboxModule} from '@angular/material/checkbox';
import {MatChipsModule} from '@angular/material/chips';
import {MatDatepickerModule} from '@angular/material/datepicker';
import {MatDialogModule} from '@angular/material/dialog';
import {MatExpansionModule} from '@angular/material/expansion';
import {MatGridListModule} from '@angular/material/grid-list';
import {MatIconModule} from '@angular/material/icon';
import {MatInputModule} from '@angular/material/input';
import {MatListModule} from '@angular/material/list';
import {MatMenuModule} from '@angular/material/menu';
import {MatPaginatorModule} from '@angular/material/paginator';
import {MatProgressBarModule} from '@angular/material/progress-bar';
import {MatProgressSpinnerModule} from '@angular/material/progress-spinner';
import {MatRadioModule} from '@angular/material/radio';
import {MatSelectModule} from '@angular/material/select';
import {MatSidenavModule} from '@angular/material/sidenav';
import {MatSliderModule} from '@angular/material/slider';
import {MatSlideToggleModule} from '@angular/material/slide-toggle';
import {MatSnackBarModule} from '@angular/material/snack-bar';
import {MatStepperModule} from '@angular/material/stepper';
import {MatTableModule} from '@angular/material/table';
import {MatTabsModule} from '@angular/material/tabs';
import {MatToolbarModule} from '@angular/material/toolbar';
import {MatTooltipModule} from '@angular/material/tooltip';
import {ColorPickerModule} from 'ngx-color-picker';
import {DragDropModule} from '@angular/cdk/drag-drop';
import {FlexLayoutModule} from '@angular/flex-layout';
import {FormsModule, ReactiveFormsModule} from '@angular/forms';
import {HttpClientModule} from '@angular/common/http';
import {DialogHeaderComponent} from './dialogs/dialog-header/dialog-header.component';
import {DialogSectionHeadingComponent} from './dialogs/dialog-section-heading/dialog-section-heading.component';
import {VatLogoComponent} from './logo.component';
import {LoginComponent} from './users/login/login.component';
import {BreakpointToCssStringPipe} from './util/pipes/breakpoint-to-css-string.pipe';
import {SafeHtmlPipe} from './util/pipes/safe-html.pipe';
import {TrimPipe} from './util/pipes/trim.pipe';
import {CssStringToRgbaPipe} from './util/pipes/css-string-to-rgba.pipe';
import {HighlightPipe} from './util/pipes/highlight.pipe';
import {MappingColorizerToGradientPipe} from './util/pipes/mapping-colorizer-to-gradient.pipe';
import {RgbaToCssStringPipe} from './util/pipes/rgba-to-css-string.pipe';
import {CommonModule} from '@angular/common';
import {DialogHelpComponent} from './dialogs/dialog-help/dialog-help.component';
import {SidenavHeaderComponent} from './sidenav/sidenav-header/sidenav-header.component';
import {SidenavContainerComponent} from './sidenav/sidenav-container/sidenav-container.component';
import {NavigationComponent} from './sidenav/navigation/navigation.component';
import {SidenavSearchComponent, SidenavSearchRightDirective} from './sidenav/sidenav-search/sidenav-search.component';
import {ZoomHandlesComponent} from './map/zoom-handles/zoom-handles.component';
import {MapContainerComponent} from './map/map-container/map-container.component';
import {OlRasterLayerComponent, OlVectorLayerComponent} from './map/map-layer.component';
import {RenameLayerComponent} from './layers/rename-layer/rename-layer.component';
import {LegendComponent} from './layers/legend/legend.component';
import {VectorLegendComponent} from './layers/legend/legend-vector/vector-legend.component';
import {RasterLegendComponent} from './layers/legend/legend-raster/raster-legend.component';
import {LayerListComponent} from './layers/layer-list/layer-list.component';
import {PointIconComponent} from './layers/layer-icons/point-icon/point-icon.component';
import {LineIconComponent} from './layers/layer-icons/line-icon/line-icon.component';
import {RasterIconComponent} from './layers/layer-icons/raster-icon/raster-icon.component';
import {PolygonIconComponent} from './layers/layer-icons/polygon-icon/polygon-icon.component';
import {CastMeasurementToContinuousPipe, MappingRasterLegendComponent} from './layers/legend/legend-raster/mapping-raster-legend.component';
import {SafeStylePipe} from './util/pipes/safe-style.pipe';
import {SmallTimeInteractionComponent} from './time/small-time-interaction/small-time-interaction.component';
import {TimeConfigComponent} from './time/time-config/time-config.component';
import {TimeInputComponent} from './time/time-input/time-input.component';
import {WorkspaceSettingsComponent} from './project/workspace-settings/workspace-settings.component';
import {ChangeSpatialReferenceComponent} from './project/change-spatial-reference/change-spatial-reference.component';
import {IfGuestDirective} from './util/directives/if-guest.directive';
import {IfLoggedInDirective} from './util/directives/if-logged-in.directive';
import {NewProjectComponent} from './project/new-project/new-project.component';
import {LoadProjectComponent} from './project/load-project/load-project.component';
import {SaveProjectAsComponent} from './project/save-project-as/save-project-as.component';
import {MultiLayerSelectionComponent} from './operators/dialogs/helpers/multi-layer-selection/multi-layer-selection.component';
import {OperatorListComponent} from './operators/dialogs/operator-list/operator-list.component';
import {ExpressionOperatorComponent} from './operators/dialogs/expression-operator/expression-operator.component';
import {OperatorOutputNameComponent} from './operators/dialogs/helpers/operator-output-name/operator-output-name.component';
import {AddDataComponent} from './datasets/add-data/add-data.component';
import {DatasetListComponent} from './datasets/dataset-list/dataset-list.component';
import {DataSetComponent} from './datasets/dataset/dataset.component';
import {PlotListComponent} from './plots/plot-list/plot-list.component';
import {StatisticsPlotComponent} from './operators/dialogs/statistics-plot/statistics-plot.component';
import {PlotDetailViewComponent} from './plots/plot-detail-view/plot-detail-view.component';
import {PlotListEntryComponent} from './plots/plot-list-entry/plot-list-entry.component';
import {HistogramOperatorComponent} from './operators/dialogs/histogram-operator/histogram-operator.component';
import {LayerSelectionComponent} from './operators/dialogs/helpers/layer-selection/layer-selection.component';
import {VegaViewerComponent} from './plots/vega-viewer/vega-viewer.component';
import {LineageGraphComponent} from './provenance/lineage-graph/lineage-graph.component';
// eslint-disable-next-line max-len
import {MeanRasterPixelValuesOverTimeDialogComponent} from './operators/dialogs/mean-raster-pixel-values-over-time-dialog/mean-raster-pixel-values-over-time-dialog.component';
import {RasterVectorJoinComponent} from './operators/dialogs/raster-vector-join/raster-vector-join.component';
import {PointInPolygonFilterOperatorComponent} from './operators/dialogs/point-in-polygon-filter/point-in-polygon-filter.component';
import {DataTableComponent} from './datatable/table/table.component';

const MATERIAL_MODULES = [
    MatAutocompleteModule,
    MatButtonModule,
    MatButtonToggleModule,
    MatCardModule,
    MatCheckboxModule,
    MatChipsModule,
    MatDatepickerModule,
    MatDialogModule,
    MatExpansionModule,
    MatExpansionModule,
    MatGridListModule,
    MatIconModule,
    MatInputModule,
    MatListModule,
    MatMenuModule,
    MatPaginatorModule,
    MatProgressBarModule,
    MatProgressSpinnerModule,
    MatRadioModule,
    MatSelectModule,
    MatSidenavModule,
    MatSliderModule,
    MatSlideToggleModule,
    MatSnackBarModule,
    MatStepperModule,
    MatTableModule,
    MatTabsModule,
    MatToolbarModule,
    MatTooltipModule,
];

const WAVE_PIPES = [
    BreakpointToCssStringPipe,
    CssStringToRgbaPipe,
    HighlightPipe,
    MappingColorizerToGradientPipe,
    RgbaToCssStringPipe,
    SafeHtmlPipe,
    SafeStylePipe,
    TrimPipe,
    CastMeasurementToContinuousPipe,
];

const WAVE_COMPONENTS = [
    AddDataComponent,
    ChangeSpatialReferenceComponent,
    DataSetComponent,
    DatasetListComponent,
    DialogHeaderComponent,
    DialogHelpComponent,
    DialogSectionHeadingComponent,
    ExpressionOperatorComponent,
    HistogramOperatorComponent,
    IfGuestDirective,
    IfLoggedInDirective,
    LayerListComponent,
    LayerSelectionComponent,
    LegendComponent,
    LineageGraphComponent,
    LineIconComponent,
    LoadProjectComponent,
    LoginComponent,
    MapContainerComponent,
    MappingRasterLegendComponent,
    MeanRasterPixelValuesOverTimeDialogComponent,
    MultiLayerSelectionComponent,
    NavigationComponent,
    NewProjectComponent,
    OlRasterLayerComponent,
    OlVectorLayerComponent,
    OperatorListComponent,
    OperatorOutputNameComponent,
    PlotDetailViewComponent,
    PlotListComponent,
    PlotListEntryComponent,
    PointIconComponent,
    PointInPolygonFilterOperatorComponent,
    PolygonIconComponent,
    RasterIconComponent,
    RasterLegendComponent,
    RasterVectorJoinComponent,
    RenameLayerComponent,
    SaveProjectAsComponent,
    SidenavContainerComponent,
    SidenavHeaderComponent,
    SidenavSearchComponent,
    SidenavSearchRightDirective,
    SmallTimeInteractionComponent,
    StatisticsPlotComponent,
<<<<<<< HEAD
=======
    StrokeDashSelectComponent,
    SymbologyEditorComponent,
    SymbologyRasterComponent,
    SymbologyRasterMappingColorizerComponent,
    SymbologyVectorComponent,
    DataTableComponent,
>>>>>>> da61e92e
    TimeConfigComponent,
    TimeInputComponent,
    VatLogoComponent,
    VectorLegendComponent,
    VegaViewerComponent,
    WorkspaceSettingsComponent,
    ZoomHandlesComponent,
];

@NgModule({
    declarations: [...WAVE_PIPES, ...WAVE_COMPONENTS],
    imports: [
        ...MATERIAL_MODULES,
        ColorPickerModule,
        CommonModule,
        DragDropModule,
        FlexLayoutModule,
        FormsModule,
        HttpClientModule,
        ReactiveFormsModule,
    ],
    exports: [
        /* re-exports */
        ...MATERIAL_MODULES,
        FlexLayoutModule,
        ReactiveFormsModule,
        /* library exports */
        ...WAVE_PIPES,
        ...WAVE_COMPONENTS,
    ],
})
export class WaveCoreModule {}<|MERGE_RESOLUTION|>--- conflicted
+++ resolved
@@ -184,15 +184,7 @@
     SidenavSearchRightDirective,
     SmallTimeInteractionComponent,
     StatisticsPlotComponent,
-<<<<<<< HEAD
-=======
-    StrokeDashSelectComponent,
-    SymbologyEditorComponent,
-    SymbologyRasterComponent,
-    SymbologyRasterMappingColorizerComponent,
-    SymbologyVectorComponent,
     DataTableComponent,
->>>>>>> da61e92e
     TimeConfigComponent,
     TimeInputComponent,
     VatLogoComponent,
