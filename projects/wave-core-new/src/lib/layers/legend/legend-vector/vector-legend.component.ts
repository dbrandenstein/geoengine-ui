--- conflicted
+++ resolved
@@ -1,5 +1,5 @@
-import {ChangeDetectionStrategy, Component, Input, OnChanges, SimpleChanges} from '@angular/core';
-import {Symbology, SymbologyType, VectorSymbology} from '../../symbology/symbology.model';
+import {ChangeDetectionStrategy, Component, Input} from '@angular/core';
+import {Symbology, SymbologyType} from '../../symbology/symbology.model';
 
 import {PolygonIconStyle} from '../../layer-icons/polygon-icon/polygon-icon.component';
 import {PointIconStyle} from '../../layer-icons/point-icon/point-icon.component';
@@ -28,54 +28,5 @@
     strokeColorAttribute: string | undefined;
     strokeStyles: Array<IconValue> = [];
 
-<<<<<<< HEAD
     constructor() {}
-=======
-    constructor() {
-        this.updateStyles();
-    }
-
-    ngOnChanges(_changes: SimpleChanges): void {
-        this.updateStyles();
-    }
-
-    static fillColorIconValue(vectorSymbology: VectorSymbology): Array<IconValue> {
-        if (!vectorSymbology || !vectorSymbology.fillColorizer || !vectorSymbology.fillColorizer.breakpoints) {
-            return [];
-        }
-
-        return vectorSymbology.fillColorizer.breakpoints.map((b) => ({
-            icon: {
-                strokeWidth: vectorSymbology.strokeWidth,
-                strokeDashStyle: vectorSymbology.strokeDashStyle ? vectorSymbology.strokeDashStyle : [],
-                strokeRGBA: TRANSPARENT,
-                fillRGBA: b.rgba,
-            },
-            value: b.value,
-        }));
-    }
-
-    static strokeColorIconValue(vectorSymbology: VectorSymbology): Array<IconValue> {
-        if (!vectorSymbology || !vectorSymbology.strokeColorizer || !vectorSymbology.strokeColorizer.breakpoints) {
-            return [];
-        }
-
-        return vectorSymbology.strokeColorizer.breakpoints.map((b) => ({
-            icon: {
-                strokeWidth: vectorSymbology.strokeWidth,
-                strokeDashStyle: vectorSymbology.strokeDashStyle ? vectorSymbology.strokeDashStyle : [],
-                strokeRGBA: b.rgba,
-                fillRGBA: TRANSPARENT,
-            },
-            value: b.value,
-        }));
-    }
-
-    private updateStyles(): void {
-        this.fillColorAttribute = this.symbology && this.symbology.fillColorAttribute ? this.symbology.fillColorAttribute : undefined;
-        this.fillStyles = VectorLegendComponent.fillColorIconValue(this.symbology);
-        this.strokeColorAttribute = this.symbology && this.symbology.strokeColorAttribute ? this.symbology.strokeColorAttribute : undefined;
-        this.strokeStyles = VectorLegendComponent.strokeColorIconValue(this.symbology);
-    }
->>>>>>> da61e92e
 }