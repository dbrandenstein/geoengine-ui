export type UUID = string;
export type TimestampString = string;
export type STRefString = string;

export interface RegistrationDict {
    id: UUID;
}

export interface SessionDict {
    id: UUID;
    user: UserDict;
    created: TimestampString;
    valid_until: TimestampString;
    project?: UUID;
    view?: STRectangleDict;
}

export interface UserDict {
    id: UUID;
    email?: string;
    real_name?: string;
}

export interface CoordinateDict {
    x: number;
    y: number;
}

export interface BBoxDict {
    lower_left_coordinate: CoordinateDict;
    upper_right_coordinate: CoordinateDict;
}

/**
 * UNIX time in Milliseconds
 */
export interface TimeIntervalDict {
    start: number;
    end: number;
}

export interface STRectangleDict {
    spatial_reference: STRefString;
    bounding_box: BBoxDict;
    time_interval: TimeIntervalDict;
}

export interface CreateProjectResponseDict {
    id: UUID;
}

export interface ProjectListingDict {
    id: UUID;
    name: string;
    description: string;
    layer_names: Array<string>;
    changed: TimestampString;
}

export type ProjectPermissionDict = 'Read' | 'Write' | 'Owner';

export type ProjectFilterDict = 'None' | { name: { term: string } } | { description: { term: string } };

export type ProjectOrderByDict = 'DateAsc' | 'DateDesc' | 'NameAsc' | 'NameDesc';

export interface ProjectDict {
    id: UUID;
    version: ProjectVersion;
    name: string;
    description: string;
    layers: Array<LayerDict>;
    plots: Array<PlotDict>;
    bounds: STRectangleDict;
    time_step: TimeStepDict;
}

export interface LayerDict {
    workflow: UUID;
    name: string;
    info: LayerInfoDict;
    visibility: {
        data: boolean,
        legend: boolean,
    };
}

export interface PlotDict {
    workflow: UUID;
    name: string;
}

export interface ProjectVersion {
    id: UUID;
    changed: TimestampString;
    author: UUID;
}

export interface ColorizerDict {
    LinearGradient?: {
        breakpoints: Array<BreakpointDict>,
        no_data_color: RgbaColor,
        default_color: RgbaColor,
    };
    LogarithmicGradient?: {
        breakpoints: Array<BreakpointDict>,
        no_data_color: RgbaColor,
        default_color: RgbaColor,
    };
    Palette?: {
        colors: { [index: number]: RgbaColor },
        no_data_color: string,
    };
    Rgba?: {};
}

export type RgbaColor = [number, number, number, number];

export interface LayerInfoDict {
    Raster?: {
        colorizer: ColorizerDict,
    };
    Vector?: {};
}

export interface BreakpointDict {
    value: number;
    color: RgbaColor;
}

export interface ErrorDict {
    error: string;
    message: string;
}

export interface ToDict<T> {
    toDict(): T;
}

export interface RegisterWorkflowResultDict {
    id: UUID;
}

export interface WorkflowDict {
<<<<<<< HEAD
    type: 'Vector' | 'Raster';
    operator: OperatorDict | SourceOperatorDict;
=======
    type: 'Vector' | 'Raster' | 'Plot';
    operator: OperatorDict;
>>>>>>> ca3a7509
}

export interface OperatorDict {
    type: string;
    params: Params;
}

type ParamTypes = string | number | Array<ParamTypes> | { [key: string]: ParamTypes };

interface Params {
    [key: string]: ParamTypes;
}

export interface SourceOperatorDict {
    type: string;
    params: {
        data_set: InternalDataSetIdDict; // TODO: support all Id types
    };
}

export interface TimeStepDict {
    step: number;
    granularity: TimeStepGranularityDict;
}

export type TimeStepGranularityDict = 'Millis' |
    'Seconds' |
    'Minutes' |
    'Hours' |
    'Days' |
    'Months' |
    'Years';

export interface DataSetDict {
    id: InternalDataSetIdDict; // TODO: support all Id types
    name: string;
    description: string;
    result_descriptor: ResultDescriptorDict;
    source_operator: string;
}

export interface InternalDataSetIdDict {
    Internal: UUID;
}

export interface ResultDescriptorDict {
    Vector?: {
        data_type: 'Data' | 'MultiPoint' | 'MultiLineString' | 'MultiPolygon';
        spatial_reference: string;
        columns: { [key: string]: 'Categorical' | 'Decimal' | 'Number' | 'Text' };
    };
    Raster?: {
        data_type: 'U8' | 'U16' | 'U32' | 'U64' | 'I8' | 'I16' | 'I32' | 'I64' | 'F32' | 'F64';
        spatial_reference: string;
    };
}<|MERGE_RESOLUTION|>--- conflicted
+++ resolved
@@ -141,13 +141,8 @@
 }
 
 export interface WorkflowDict {
-<<<<<<< HEAD
-    type: 'Vector' | 'Raster';
+    type: 'Vector' | 'Raster' | 'Plot';
     operator: OperatorDict | SourceOperatorDict;
-=======
-    type: 'Vector' | 'Raster' | 'Plot';
-    operator: OperatorDict;
->>>>>>> ca3a7509
 }
 
 export interface OperatorDict {
