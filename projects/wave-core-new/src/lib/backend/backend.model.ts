export type UUID = string;
export type TimestampString = string;
export type SrsString = string;

export interface RegistrationDict {
    id: UUID;
}

export interface SessionDict {
    id: UUID;
    user: UserDict;
    created: TimestampString;
    valid_until: TimestampString;
    project?: UUID;
    view?: STRectangleDict;
}

export interface UserDict {
    id: UUID;
    email?: string;
    real_name?: string;
}

export interface CoordinateDict {
    x: number;
    y: number;
}

export interface BBoxDict {
    lower_left_coordinate: CoordinateDict;
    upper_right_coordinate: CoordinateDict;
}

/**
 * UNIX time in Milliseconds
 */
export interface TimeIntervalDict {
    start: number;
    end: number;
}

export interface STRectangleDict {
    spatial_reference: SrsString;
    bounding_box: BBoxDict;
    time_interval: TimeIntervalDict;
}

export interface CreateProjectResponseDict {
    id: UUID;
}

export interface ProjectListingDict {
    id: UUID;
    name: string;
    description: string;
    layer_names: Array<string>;
    changed: TimestampString;
}

export type ProjectPermissionDict = 'Read' | 'Write' | 'Owner';

export type ProjectFilterDict = 'None' | {name: {term: string}} | {description: {term: string}};

export type ProjectOrderByDict = 'DateAsc' | 'DateDesc' | 'NameAsc' | 'NameDesc';

export interface ProjectDict {
    id: UUID;
    version?: ProjectVersion;
    name: string;
    description: string;
    layers: Array<LayerDict>;
    plots: Array<PlotDict>;
    bounds: STRectangleDict;
    time_step: TimeStepDict;
}

export interface LayerDict {
    workflow: UUID;
    name: string;
    visibility: {
        data: boolean;
        legend: boolean;
    };
    symbology: SymbologyDict;
}

export interface PlotDict {
    workflow: UUID;
    name: string;
}

export interface ProjectVersion {
    id: UUID;
    changed: TimestampString;
    author: UUID;
}

export interface LinearGradientDict {
    breakpoints: Array<BreakpointDict>;
    no_data_color: RgbaColorDict;
    default_color: RgbaColorDict;
}

export interface LogarithmitGradientDict {
    breakpoints: Array<BreakpointDict>;
    no_data_color: RgbaColorDict;
    default_color: RgbaColorDict;
}

export interface PaletteDict {
    colors: {
        [numberValue: string]: RgbaColorDict;
    };
    no_data_color: RgbaColorDict;
    default_color: RgbaColorDict;
}

export interface ColorizerDict {
    LinearGradient?: LinearGradientDict;
    LogarithmicGradient?: LogarithmitGradientDict;
    Palette?: PaletteDict;
    Rgba?: {[index: string]: never};
}

export type RgbaColorDict = [number, number, number, number];

export interface SymbologyDict {
    Raster?: RasterSymbologyDict;
    Vector?: VectorSymbologyDict;
}

export interface RasterSymbologyDict {
    opacity: number;
    colorizer: ColorizerDict;
}

export interface VectorSymbologyDict {
    Point?: PointSymbologyDict;
    Line?: LineSymbologyDict;
    Polygon?: PolygonSymbologyDict;
}

export interface TextSymbologyDict {
    attribute: string;
    fill_color: ColorParamDict;
    stroke: StrokeParamDict;
}

export interface PointSymbologyDict {
    radius: NumberParamDict;
    fill_color: ColorParamDict;
    stroke: StrokeParamDict;
    text?: TextSymbologyDict;
}

export interface LineSymbologyDict {
    stroke: StrokeParamDict;
    text?: TextSymbologyDict;
}

export interface PolygonSymbologyDict {
    fill_color: ColorParamDict;
    stroke: StrokeParamDict;
    text?: TextSymbologyDict;
}

export interface NumberParamDict {
    Static?: number;
    Derived?: DerivedNumberDict;
}

export interface ColorParamDict {
    Static?: RgbaColorDict;
    Derived?: DerivedColorDict;
}

export interface DerivedNumberDict {
    attribute: string;
    factor: number;
    default_value: number;
}

export interface DerivedColorDict {
    attribute: string;
    colorizer: ColorizerDict;
}

export interface StrokeParamDict {
    width: NumberParamDict;
    color: ColorParamDict;
    // TODO: dash
}

export interface BreakpointDict {
    value: number;
    color: RgbaColorDict;
}

export interface ErrorDict {
    error: string;
    message: string;
}

export interface ToDict<T> {
    toDict(): T;
}

export interface RegisterWorkflowResultDict {
    id: UUID;
}

export interface WorkflowDict {
    type: 'Vector' | 'Raster' | 'Plot';
    operator: OperatorDict | SourceOperatorDict;
}

export interface OperatorDict {
    type: string;
    params: OperatorParams | null;
    vector_sources?: Array<OperatorDict | SourceOperatorDict>;
    raster_sources?: Array<OperatorDict | SourceOperatorDict>;
}

type ParamTypes = string | number | boolean | Array<ParamTypes> | {[key: string]: ParamTypes} | undefined;

export interface OperatorParams {
    [key: string]: ParamTypes;
}

export interface SourceOperatorDict {
    type: string;
    params: {
        dataset: InternalDatasetIdDict; // TODO: support all Id types
    };
}

export interface TimeStepDict {
    step: number;
    granularity: TimeStepGranularityDict;
}

export type TimeStepGranularityDict = 'Millis' | 'Seconds' | 'Minutes' | 'Hours' | 'Days' | 'Months' | 'Years';

export interface DatasetDict {
    id: InternalDatasetIdDict; // TODO: support all Id types
    name: string;
    description: string;
    result_descriptor: DatasetResultDescriptorDict;
    source_operator: string;
}

export interface DatasetIdDict {
    Internal?: UUID;
}

export interface InternalDatasetIdDict {
    Internal: UUID;
}

export interface DatasetResultDescriptorDict {
    Vector?: VectorResultDescriptorDict;
    Raster?: RasterResultDescriptorDict;
}

export interface NoDataDict {
    [key: string]: number;
}

export interface PlotDataDict {
    plot_type: string;
    output_format: 'JsonPlain' | 'JsonVega' | 'ImagePng';
    data: any;
}

export interface ResultDescriptorDict {
    spatial_reference?: SrsString;
}

export interface RasterResultDescriptorDict extends ResultDescriptorDict {
    data_type: 'U8' | 'U16' | 'U32' | 'U64' | 'I8' | 'I16' | 'I32' | 'I64' | 'F32' | 'F64';
    measurement: 'unitless' | MeasurementDict;
}

export interface VectorResultDescriptorDict extends ResultDescriptorDict {
<<<<<<< HEAD
    data_type: 'Data' | 'MultiPoint' | 'MultiLineString' | 'MultiPolygon';
    columns: {[key: string]: 'category' | 'int' | 'float' | 'text'};
=======
    data_type: VectorDataType;
    columns: {[key: string]: 'categorical' | 'int' | 'float' | 'text'};
>>>>>>> eafc3656
}

type VectorDataType = 'Data' | 'MultiPoint' | 'MultiLineString' | 'MultiPolygon';

export interface PlotResultDescriptorDict extends ResultDescriptorDict {
    spatial_reference: undefined;
}

export interface MeasurementDict {
    continuous?: {
        measurement: string;
        unit?: string;
    };
    classification?: {
        measurement: string;
        classes: {
            [key: number]: string;
        };
    };
}

export interface UploadResponseDict {
    id: UUID;
}

export interface DatasetIdResponseDict {
    id: DatasetIdDict;
}

export interface CreateDatasetDict {
    upload: UUID;
    definition: DatasetDefinitionDict;
}

export interface DatasetDefinitionDict {
    properties: AddDatasetDict;
    meta_data: MetaDataDefinitionDict;
}

export interface AddDatasetDict {
    id?: DatasetIdDict;
    name: string;
    description: string;
    source_operator: string;
}

export interface AutoCreateDatasetDict {
    upload: UUID;
    dataset_name: string;
    dataset_description: string;
    main_file: string;
}

export interface SuggestMetaDataDict {
    upload: UUID;
    main_file?: string;
}

export interface MetaDataSuggestionDict {
    main_file: string;
    meta_data: MetaDataDefinitionDict;
}

export interface MetaDataDefinitionDict {
    OgrMetaData?: OgrMetaDataDict;
}

export interface OgrMetaDataDict {
    loading_info: OgrSourceDatasetDict;
    result_descriptor: VectorResultDescriptorDict;
}

export interface OgrSourceDatasetDict {
    file_name: string;
    layer_name: string;
    data_type?: VectorDataType;
    time: 'none' | OgrSourceDatasetTimeTypeDict;
    columns?: OgrSourceColumnSpecDict;
    default_geometry?: TypedGeometryDict;
    force_ogr_time_filter: boolean;
    on_error: 'skip' | 'abort' | 'keep';
    provenance?: ProvenanceInformationDict;
}

export interface OgrSourceDatasetTimeTypeDict {
    start?: {
        start_field: string;
        start_format: OgrSourceTimeFormatDict;
        duration: number;
    };
    'start+end'?: {
        start_field: string;
        start_format: OgrSourceTimeFormatDict;
        end_field: string;
        end_format: OgrSourceTimeFormatDict;
    };
    'start+duration'?: {
        start_field: string;
        start_format: OgrSourceTimeFormatDict;
        duration_field: string;
    };
}

export interface OgrSourceTimeFormatDict {
    format: 'seconds' | 'iso' | 'custom';
    custom_format?: string;
}

export interface OgrSourceColumnSpecDict {
    x: string;
    y?: string;
    float: Array<string>;
    int: Array<string>;
    textual: Array<string>;
}

export interface TypedGeometryDict {
    Data?: '';
    MultiPoint?: MultiPointDict;
    MultiLineString?: MultiLineStringDict;
    MultiPolygon?: MultiPolygonDict;
}

export interface MultiPointDict {
    coordinates: Array<CoordinateDict>;
}

export interface MultiLineStringDict {
    coordinates: Array<Array<CoordinateDict>>;
}

export interface MultiPolygonDict {
    polygons: Array<PolygonDict>;
}

export type PolygonDict = Array<RingDict>;
export type RingDict = Array<CoordinateDict>;

export interface ProvenanceInformationDict {
    citation: string;
    license: string;
    uri: string;
}<|MERGE_RESOLUTION|>--- conflicted
+++ resolved
@@ -282,13 +282,8 @@
 }
 
 export interface VectorResultDescriptorDict extends ResultDescriptorDict {
-<<<<<<< HEAD
-    data_type: 'Data' | 'MultiPoint' | 'MultiLineString' | 'MultiPolygon';
-    columns: {[key: string]: 'category' | 'int' | 'float' | 'text'};
-=======
     data_type: VectorDataType;
     columns: {[key: string]: 'categorical' | 'int' | 'float' | 'text'};
->>>>>>> eafc3656
 }
 
 type VectorDataType = 'Data' | 'MultiPoint' | 'MultiLineString' | 'MultiPolygon';
