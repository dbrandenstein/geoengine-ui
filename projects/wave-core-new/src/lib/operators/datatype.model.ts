--- conflicted
+++ resolved
@@ -189,28 +189,10 @@
         return Number.NEGATIVE_INFINITY;
     }
 
-<<<<<<< HEAD
     noData(value: number): NoDataDict {
         return {
             F64: value,
         };
-=======
-class Alphanumeric extends RasterDataType {
-    toString(): string {
-        return 'String';
-    }
-
-    getCode(): string {
-        return 'Alphanumeric';
-    }
-
-    getMin(): number {
-        return undefined;
-    }
-
-    getMax(): number {
-        return undefined;
->>>>>>> 681f56b2
     }
 }
 
@@ -218,18 +200,6 @@
     static readonly INSTANCE = new RasterDataTypeCollection();
 
     // tslint:disable:variable-name
-<<<<<<< HEAD
-    Byte: DataType = new Byte();
-    Int16: DataType = new Int16();
-    UInt16: DataType = new UInt16();
-    Int32: DataType = new Int32();
-    UInt32: DataType = new UInt32();
-    Float32: DataType = new Float32();
-    Float64: DataType = new Float64();
-    // tslint:enable
-
-    ALL_DATATYPES: Array<DataType>;
-=======
     Byte: RasterDataType = new Byte();
     Int16: RasterDataType = new Int16();
     UInt16: RasterDataType = new UInt16();
@@ -237,12 +207,9 @@
     UInt32: RasterDataType = new UInt32();
     Float32: RasterDataType = new Float32();
     Float64: RasterDataType = new Float64();
-    Alphanumeric: RasterDataType = new Alphanumeric();
     // tslint:enable
 
     ALL_DATATYPES: Array<RasterDataType>;
-    ALL_NUMERICS: Array<RasterDataType>;
->>>>>>> 681f56b2
 
     protected constructor() {
         this.ALL_DATATYPES = [
