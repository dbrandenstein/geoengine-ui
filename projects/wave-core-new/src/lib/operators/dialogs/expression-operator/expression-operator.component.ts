--- conflicted
+++ resolved
@@ -1,19 +1,9 @@
-<<<<<<< HEAD
-import {map, mergeMap} from 'rxjs/operators';
-import {Observable, zip} from 'rxjs';
-=======
 import {map, mergeMap, tap} from 'rxjs/operators';
-import {combineLatest, Observable, Subscription, zip} from 'rxjs';
->>>>>>> 746e764b
-
+import {combineLatest, Observable, zip} from 'rxjs';
 import {AfterViewInit, ChangeDetectionStrategy, Component, OnDestroy} from '@angular/core';
 import {FormControl, FormGroup, Validators} from '@angular/forms';
 import {ResultTypes} from '../../result-type.model';
 import {RasterDataType, RasterDataTypes} from '../../datatype.model';
-<<<<<<< HEAD
-=======
-import {Unit} from '../../unit.model';
->>>>>>> 746e764b
 import {RasterLayer} from '../../../layers/layer.model';
 import {WaveValidators} from '../../../util/form.validators';
 import {ProjectService} from '../../../project/project.service';
@@ -108,9 +98,10 @@
                 return combineLatest(metaData);
             }),
             map((rasterLayers: Array<RasterLayerMetadata>) => {
-                const outputDataTypes = RasterDataTypes.ALL_DATATYPES.map((dataType: RasterDataType) => [dataType, '']) as Array<
-                    [RasterDataType, string]
-                >;
+                const outputDataTypes: Array<[RasterDataType, string]> = RasterDataTypes.ALL_DATATYPES.map((dataType: RasterDataType) => [
+                    dataType,
+                    '',
+                ]);
 
                 for (const output of outputDataTypes) {
                     const outputDataType = output[0];
@@ -124,7 +115,7 @@
                         output[1] = `(like ${indices.length > 1 ? 'layers' : 'layer'} ${indices.join(', ')})`;
                     }
                 }
-                return [rasterLayers, outputDataTypes];
+                return [rasterLayers, outputDataTypes] as [Array<RasterLayerMetadata>, Array<[RasterDataType, string]>];
             }),
             tap(([rasterLayers, outputDataTypes]: [Array<RasterLayerMetadata>, Array<[RasterDataType, string]>]) => {
                 const dataTypeControl = this.form.controls.dataType;
