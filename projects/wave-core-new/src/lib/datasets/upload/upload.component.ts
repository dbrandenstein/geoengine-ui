--- conflicted
+++ resolved
@@ -40,119 +40,10 @@
     uploadId?: UUID;
     datasetId?: DatasetIdDict;
     selectedFiles?: Array<File>;
-<<<<<<< HEAD
-    selectedMainFile?: string;
-    loadingInfo = '';
-
-    exampleLoadingInfos: Array<ExampleLoadingInfo> = [
-        {
-            name: 'NDVI',
-            json: `{
-                "properties": {
-                    "id": null,
-                    "name": "Uploaded NDVI",
-                    "description": "NDVI data from MODIS",
-                    "source_operator": "GdalSource"
-                },
-                "meta_data": {
-                    "GdalMetaDataRegular": {
-                        "result_descriptor": {
-                            "data_type": "U8",
-                            "spatial_reference": "EPSG:4326",
-                            "measurement": "unitless"
-                        },
-                        "params": {
-                            "file_path": "operators/test-data/raster/modis_ndvi/MOD13A2_M_NDVI_%%%_START_TIME_%%%.TIFF",
-                            "rasterband_channel": 1,
-                            "geo_transform": {
-                                "origin_coordinate": {
-                                    "x": -180.0,
-                                    "y": 90.0
-                                },
-                                "x_pixel_size": 0.1,
-                                "y_pixel_size": -0.1
-                            },
-                            "bbox": {
-                                "lower_left_coordinate": {
-                                    "x": -180.0,
-                                    "y": -90.0
-                                },
-                                "upper_right_coordinate": {
-                                    "x": 180.0,
-                                    "y": 90.0
-                                }
-                            },
-                            "file_not_found_handling": "NoData"
-                        },
-                        "placeholder": "%%%_START_TIME_%%%",
-                        "time_format": "%Y-%m-%d",
-                        "start": 1388534400000,
-                        "step": {
-                            "granularity": "Months",
-                            "step": 1
-                        }
-                    }
-                }
-            }`,
-        },
-        {
-            name: 'Ports',
-            json: `{
-                "properties": {
-                    "id": null,
-                    "name": "Uploaded Natural Earth 10m Ports",
-                    "description": "Ports from Natural Earth",
-                    "source_operator": "OgrSource"
-                },
-                "meta_data": {
-                    "OgrMetaData": {
-                        "loading_info": {
-                            "file_name": "operators/test-data/vector/data/ne_10m_ports/ne_10m_ports.shp",
-                            "layer_name": "ne_10m_ports",
-                            "data_type": "MultiPoint",
-                            "time": "none",
-                            "columns": {
-                                "x": "",
-                                "y": null,
-                                "float": [
-                                    "natlscale"
-                                ],
-                                "int": [
-                                    "scalerank"
-                                ],
-                                "text": [
-                                    "featurecla",
-                                    "name",
-                                    "website"
-                                ]
-                            },
-                            "default_geometry": null,
-                            "force_ogr_time_filter": false,
-                            "on_error": "skip",
-                            "provenance": null
-                        },
-                        "result_descriptor": {
-                            "data_type": "MultiPoint",
-                            "spatial_reference": "EPSG:4326",
-                            "columns": {
-                                "website": "text",
-                                "name": "text",
-                                "natlscale": "float",
-                                "scalerank": "int",
-                                "featurecla": "text"
-                            }
-                        }
-                    }
-                }
-            }`,
-        },
-    ];
-=======
     selectedTimeType?: string;
 
     formMetaData: FormGroup;
     formNameDescription: FormGroup;
->>>>>>> eafc3656
 
     constructor(
         protected datasetService: DatasetService,
