--- conflicted
+++ resolved
@@ -1,20 +1,15 @@
 import {Injectable} from '@angular/core';
-<<<<<<< HEAD
-import {ComputationQuota, Configuration, DefaultConfig, OperatorQuota, SessionApi, UserApi, UserSession} from '@geoengine/openapi-client';
-import {Observable, ReplaySubject, filter, first, firstValueFrom, map} from 'rxjs';
-import {UUID} from '../datasets/dataset.model';
-import {isDefined} from '../util/conversions';
-=======
 import {
+    ComputationQuota,
     AuthCodeRequestURL,
     Configuration,
     DefaultConfig,
+    OperatorQuota,
     GeneralApi,
     RoleDescription,
     ServerInfo,
     SessionApi,
     UserApi,
-    UserRegistration,
     UserSession,
 } from '@geoengine/openapi-client';
 import {
@@ -33,6 +28,7 @@
     tap,
 } from 'rxjs';
 import {UUID} from '../datasets/dataset.model';
+import {isDefined} from '../util/conversions';
 import {ActivatedRoute, Router} from '@angular/router';
 import {HttpErrorResponse} from '@angular/common/http';
 import {Session} from './session.model';
@@ -40,7 +36,6 @@
 import {utc} from 'moment';
 import {CommonConfig} from '../config.service';
 import {NotificationService} from '../notification.service';
->>>>>>> eb0b711f
 
 const PATH_PREFIX = window.location.pathname.replace(/\//g, '_').replace(/-/g, '_');
 
@@ -200,17 +195,8 @@
      * @returns Retrieve a stream that notifies about the current session.
      *          May be undefined if there is no current session.
      */
-<<<<<<< HEAD
-    getSessionOrUndefinedStream(): Observable<UserSession | undefined> {
-        return this.session$;
-    }
-
-    isLoggedIn(): Observable<boolean> {
-        return this.session$.pipe(first(), map(isDefined));
-=======
     getSessionOrUndefinedStream(): Observable<Session | undefined> {
         return this.session$;
->>>>>>> eb0b711f
     }
 
     getSessionTokenStream(): Observable<UUID> {
@@ -302,7 +288,6 @@
         this.session$.next(undefined);
     }
 
-<<<<<<< HEAD
     async computationsQuota(offset: number, limit: number): Promise<ComputationQuota[]> {
         const userApi = await firstValueFrom(this.userApi);
 
@@ -320,12 +305,6 @@
         });
     }
 
-    async createSessionWithToken(sessionToken: string): Promise<UserSession> {
-        return new SessionApi(apiConfigurationWithAccessKey(sessionToken)).sessionHandler().then((session) => {
-            this.session$.next(session);
-            return session;
-        });
-=======
     createSessionWithToken(sessionToken: UUID): Observable<Session> {
         return from(
             new SessionApi(apiConfigurationWithAccessKey(sessionToken)).sessionHandler().then((response) => this.sessionFromDict(response)),
@@ -354,7 +333,6 @@
 
     isLoggedIn(): Observable<boolean> {
         return this.session$.pipe(first(), map(isDefined));
->>>>>>> eb0b711f
     }
 
     /**
