import {NgModule} from '@angular/core';
import {CommonModule as AngularCommonModule} from '@angular/common';
import {MatAutocompleteModule} from '@angular/material/autocomplete';
import {MatButtonModule} from '@angular/material/button';
import {MatButtonToggleModule} from '@angular/material/button-toggle';
import {MatCardModule} from '@angular/material/card';
import {MatCheckboxModule} from '@angular/material/checkbox';
import {MatChipsModule} from '@angular/material/chips';
import {MatDatepickerModule} from '@angular/material/datepicker';
import {MatDialogModule} from '@angular/material/dialog';
import {MatExpansionModule} from '@angular/material/expansion';
import {MatGridListModule} from '@angular/material/grid-list';
import {MatIconModule} from '@angular/material/icon';
import {MatInputModule} from '@angular/material/input';
import {MatListModule} from '@angular/material/list';
import {MatMenuModule} from '@angular/material/menu';
import {MatPaginatorModule} from '@angular/material/paginator';
import {MatProgressBarModule} from '@angular/material/progress-bar';
import {MatProgressSpinnerModule} from '@angular/material/progress-spinner';
import {MatRadioModule} from '@angular/material/radio';
import {MatSelectModule} from '@angular/material/select';
import {MatSidenavModule} from '@angular/material/sidenav';
import {MatSlideToggleModule} from '@angular/material/slide-toggle';
import {MatSliderModule} from '@angular/material/slider';
import {MatSnackBarModule} from '@angular/material/snack-bar';
import {MatStepperModule} from '@angular/material/stepper';
import {MatTableModule} from '@angular/material/table';
import {MatTabsModule} from '@angular/material/tabs';
import {MatToolbarModule} from '@angular/material/toolbar';
import {MatTooltipModule} from '@angular/material/tooltip';
import {FormsModule, ReactiveFormsModule} from '@angular/forms';
import {ScrollingModule} from '@angular/cdk/scrolling';
import {ColorPickerModule} from 'ngx-color-picker';
import {AsyncNumberSanitizer, AsyncStringSanitizer, AsyncValueDefault} from './util/pipes/async-converters.pipe';
import {ColorAttributeInputComponent} from './colors/color-attribute-input/color-attribute-input.component';
import {ColorBreakpointInputComponent} from './colors/color-breakpoint-input/color-breakpoint-input.component';
import {ColorMapSelectorComponent} from './colors/color-map-selector/color-map-selector.component';
import {ColorTableEditorComponent} from './colors/color-table-editor/color-table-editor.component';
import {ColorParamEditorComponent} from './symbology/color-param-editor/color-param-editor.component';
import {RasterGradientSymbologyEditorComponent} from './symbology/raster-gradient-symbology-editor/raster-gradient-symbology-editor.component';
import {RasterPaletteSymbologyEditorComponent} from './symbology/raster-palette-symbology-editor/raster-palette-symbology-editor.component';
import {RasterSymbologyEditorComponent} from './symbology/raster-symbology-editor/raster-symbology-editor.component';
import {VectorSymbologyEditorComponent} from './symbology/vector-symbology-editor/vector-symbology-editor.component';
import {NumberParamEditorComponent} from './symbology/number-param-editor/number-param-editor.component';
import {
    ColorBreakpointsCssGradientPipe,
    ColorizerCssGradientPipe,
    RasterColorizerCssGradientPipe,
    RgbaArrayCssGradientPipe,
} from './util/pipes/color-gradients.pipe';
import {PointIconComponent} from './layer-icons/point-icon/point-icon.component';
import {LineIconComponent} from './layer-icons/line-icon/line-icon.component';
import {PolygonIconComponent} from './layer-icons/polygon-icon/polygon-icon.component';
import {RasterIconComponent} from './layer-icons/raster-icon/raster-icon.component';
import {BreakpointToCssStringPipe} from './util/pipes/breakpoint-to-css-string.pipe';
import {FxFlexDirective, FxLayoutAlignDirective, FxLayoutDirective, FxLayoutGapDirective} from './util/directives/flexbox-legacy.directive';
import {VegaViewerComponent} from './plots/vega-viewer/vega-viewer.component';
import {ConfirmationComponent} from './dialogs/confirmation/confirmation.component';
import {MeasurementComponent} from './measurement/measurement.component';
import {TimeInputComponent} from './time/time-input/time-input.component';
import {TimeIntervalInputComponent} from './time/time-interval-input/time-interval-input.component';
import {PercentileBreakpointSelectorComponent} from './colors/percentile-breakpoint-selector/percentile-breakpoint-selector.component';
import {LayerCollectionNavigationComponent} from './layer-collections/layer-collection-navigation/layer-collection-navigation.component';
import {LayerCollectionDropdownComponent} from './layer-collections/layer-collection-dropdown/layer-collection-dropdown.component';
import {LayerCollectionLayerComponent} from './layer-collections/layer-collection-layer/layer-collection-layer.component';
import {LayerCollectionLayerDetailsComponent} from './layer-collections/layer-collection-layer-details/layer-collection-layer-details.component';
import {LayerCollectionListComponent} from './layer-collections/layer-collection-list/layer-collection-list.component';
import {NgxMatSelectSearchModule} from 'ngx-mat-select-search';
import {AutocompleteSelectDirective} from './util/directives/autocomplete-select.directive';
import {CodeEditorComponent} from './util/components/code-editor.component';
import {OgrDatasetComponent} from './datasets/ogr-dataset/ogr-dataset.component';
<<<<<<< HEAD
import {CommonConfig} from './config.service';
import {RasterMultibandSymbologyEditorComponent} from './symbology/raster-multiband-symbology-editor/raster-multiband-symbology-editor.component';
=======
>>>>>>> 7867ebe5

export const MATERIAL_MODULES = [
    MatAutocompleteModule,
    MatButtonModule,
    MatButtonToggleModule,
    MatCardModule,
    MatCheckboxModule,
    MatChipsModule,
    MatDatepickerModule,
    MatDialogModule,
    MatExpansionModule,
    MatExpansionModule,
    MatGridListModule,
    MatIconModule,
    MatInputModule,
    MatListModule,
    MatMenuModule,
    MatPaginatorModule,
    MatProgressBarModule,
    MatProgressSpinnerModule,
    MatRadioModule,
    MatSelectModule,
    MatSidenavModule,
    MatSlideToggleModule,
    MatSliderModule,
    MatSnackBarModule,
    MatStepperModule,
    MatTableModule,
    MatTabsModule,
    MatToolbarModule,
    MatTooltipModule,
];

const COMMON_COMPONENTS = [
    CodeEditorComponent,
    ColorAttributeInputComponent,
    ColorBreakpointInputComponent,
    ColorMapSelectorComponent,
    ColorParamEditorComponent,
    ColorTableEditorComponent,
    ConfirmationComponent,
    LineIconComponent,
    MeasurementComponent,
    NumberParamEditorComponent,
    PercentileBreakpointSelectorComponent,
    PointIconComponent,
    PolygonIconComponent,
    RasterGradientSymbologyEditorComponent,
    RasterIconComponent,
    RasterMultibandSymbologyEditorComponent,
    RasterPaletteSymbologyEditorComponent,
    RasterSymbologyEditorComponent,
    TimeInputComponent,
    TimeIntervalInputComponent,
<<<<<<< HEAD
    VectorSymbologyEditorComponent,
    VegaViewerComponent,
=======
    PercentileBreakpointSelectorComponent,
    LayerCollectionNavigationComponent,
    LayerCollectionDropdownComponent,
    LayerCollectionLayerComponent,
    LayerCollectionLayerDetailsComponent,
    LayerCollectionListComponent,
    AutocompleteSelectDirective,
>>>>>>> 7867ebe5
];

const COMMON_PIPES = [
    AsyncNumberSanitizer,
    AsyncStringSanitizer,
    AsyncValueDefault,
    BreakpointToCssStringPipe,
    BreakpointToCssStringPipe,
    ColorBreakpointsCssGradientPipe,
    ColorizerCssGradientPipe,
    ColorizerCssGradientPipe,
    RasterColorizerCssGradientPipe,
    RgbaArrayCssGradientPipe,
];

const FXFLEX_LEGACY_DIRECTIVES = [FxFlexDirective, FxLayoutDirective, FxLayoutGapDirective, FxLayoutAlignDirective];

@NgModule({
    declarations: [...COMMON_COMPONENTS, ...COMMON_PIPES],
    imports: [
        ...MATERIAL_MODULES,
        ColorPickerModule,
        FormsModule,
        ReactiveFormsModule,
        AngularCommonModule,
        ScrollingModule,
        OgrDatasetComponent,
        ...FXFLEX_LEGACY_DIRECTIVES,
    ],
    exports: [
        ...COMMON_COMPONENTS,
        ...COMMON_PIPES,
        ...FXFLEX_LEGACY_DIRECTIVES,
        ...MATERIAL_MODULES,
        ColorPickerModule,
        FormsModule,
        ReactiveFormsModule,
        AngularCommonModule,
        ScrollingModule,
        NgxMatSelectSearchModule,
        OgrDatasetComponent,
    ],
})
export class CommonModule {}<|MERGE_RESOLUTION|>--- conflicted
+++ resolved
@@ -69,11 +69,7 @@
 import {AutocompleteSelectDirective} from './util/directives/autocomplete-select.directive';
 import {CodeEditorComponent} from './util/components/code-editor.component';
 import {OgrDatasetComponent} from './datasets/ogr-dataset/ogr-dataset.component';
-<<<<<<< HEAD
-import {CommonConfig} from './config.service';
 import {RasterMultibandSymbologyEditorComponent} from './symbology/raster-multiband-symbology-editor/raster-multiband-symbology-editor.component';
-=======
->>>>>>> 7867ebe5
 
 export const MATERIAL_MODULES = [
     MatAutocompleteModule,
@@ -128,18 +124,7 @@
     RasterSymbologyEditorComponent,
     TimeInputComponent,
     TimeIntervalInputComponent,
-<<<<<<< HEAD
-    VectorSymbologyEditorComponent,
-    VegaViewerComponent,
-=======
     PercentileBreakpointSelectorComponent,
-    LayerCollectionNavigationComponent,
-    LayerCollectionDropdownComponent,
-    LayerCollectionLayerComponent,
-    LayerCollectionLayerDetailsComponent,
-    LayerCollectionListComponent,
-    AutocompleteSelectDirective,
->>>>>>> 7867ebe5
 ];
 
 const COMMON_PIPES = [
