import {ChangeDetectionStrategy, Component, OnDestroy, OnInit} from '@angular/core';
import {
    BackendService,
    BBoxDict,
    ClusteredPointSymbology,
    Dataset,
    DatasetService,
    HistogramDict,
    HistogramParams,
    Layer,
    MapService,
    PointSymbology,
    ProjectService,
    RasterLayer,
    RasterSymbology,
    RasterVectorJoinDict,
    Time,
    UserService,
    UUID,
    VectorLayer,
    WorkflowDict,
    TimeProjectionDict,
    OgrSourceDict,
} from 'wave-core';
import {BehaviorSubject, combineLatest, combineLatestWith, first, mergeMap, Observable, of, Subscription, tap} from 'rxjs';
import {DataSelectionService} from '../data-selection.service';
import moment from 'moment';

interface EnvironmentLayer {
    id: UUID;
    name: string;
    dataRange: [number, number];
}

const START_YEAR = 2000;
const END_YEAR = 2020;
const SPECIES = [
    'Aeshna affinis',
    'Aeshna caerulea',
    'Aeshna cyanea',
    'Aeshna grandis',
    'Aeshna isoceles',
    'Aeshna juncea',
    'Aeshna mixta',
    'Aeshna subarctica',
    'Aeshna viridis',
    'Anax ephippiger',
    'Anax imperator',
    'Anax parthenope',
    'Boyeria irene',
    'Brachytron pratense',
    'Calopteryx splendens',
    'Calopteryx virgo',
    'Ceriagrion tenellum',
    'Chalcolestes viridis',
    'Coenagrion armatum',
    'Coenagrion hastulatum',
    'Coenagrion lunulatum',
    'Coenagrion mercuriale',
    'Coenagrion ornatum',
    'Coenagrion puella',
    'Coenagrion pulchellum',
    'Coenagrion scitulum',
    'Cordulegaster bidentata',
    'Cordulegaster boltonii',
    'Cordulia aenea',
    'Crocothemis erythraea',
    'Enallagma cyathigerum',
    'Epitheca bimaculata',
    'Erythromma lindenii',
    'Erythromma najas',
    'Erythromma viridulum',
    'Gomphus flavipes',
    'Gomphus pulchellus',
    'Gomphus simillimus',
    'Gomphus vulgatissimus',
    'Ischnura elegans',
    'Ischnura pumilio',
    'Lestes barbarus',
    'Lestes dryas',
    'Lestes sponsa',
    'Lestes virens',
    'Leucorrhinia albifrons',
    'Leucorrhinia caudalis',
    'Leucorrhinia dubia',
    'Leucorrhinia pectoralis',
    'Leucorrhinia rubicunda',
    'Libellula depressa',
    'Libellula fulva',
    'Libellula quadrimaculata',
    'Nehalennia speciosa',
    'Onychogomphus forcipatus',
    'Onychogomphus uncatus',
    'Ophiogomphus cecilia',
    'Orthetrum albistylum',
    'Orthetrum brunneum',
    'Orthetrum cancellatum',
    'Orthetrum coerulescens',
    'Oxygastra curtisii',
    'Platycnemis pennipes',
    'Pyrrhosoma nymphula',
    'Somatochlora alpestris',
    'Somatochlora arctica',
    'Somatochlora flavomaculata',
    'Somatochlora metallica',
    'Sympecma fusca',
    'Sympecma paedisca',
    'Sympetrum danae',
    'Sympetrum depressiusculum',
    'Sympetrum flaveolum',
    'Sympetrum fonscolombii',
    'Sympetrum meridionale',
    'Sympetrum pedemontanum',
    'Sympetrum sanguineum',
    'Sympetrum striolatum',
    'Sympetrum vulgatum',
];

@Component({
    selector: 'wave-species-selector',
    templateUrl: './species-selector.component.html',
    styleUrls: ['./species-selector.component.scss'],
    changeDetection: ChangeDetectionStrategy.OnPush,
})
export class SpeciesSelectorComponent implements OnInit, OnDestroy {
    readonly species: string[] = SPECIES;

    readonly environmentLayers: EnvironmentLayer[] = [
        {
            id: '36574dc3-560a-4b09-9d22-d5945f2b8111',
            name: 'NDVI',
            dataRange: [-2000, 10000],
        },
        {
            id: '36574dc3-560a-4b09-9d22-d5945f2b8666',
            name: 'Water Bodies 333m',
            dataRange: [70, 71],
        },
        {
            id: '6c9270ad-e87c-404b-aa1f-4bfb8a1b3cd7',
            name: 'ECMWF ERA 5 land 2m temperature',
            dataRange: [0, 360],
        },
        {
            id: 'fedad2aa-00db-44b5-be38-e8637932aa0a',
            name: 'ECMWF ERA 5 land Total precipitation',
            dataRange: [0, 1],
        },
        {
            id: '36574dc3-560a-4b09-9d22-d5945ffb8093',
            name: 'Landcover classification map of Germany 2020 based on Sentinel-2 data 2019 & 2020',
            dataRange: [0, 60],
        },
    ];

    plotSpecies = '';
    plotEnvironmentLayer = '';
    readonly plotData = new BehaviorSubject<any>(undefined);
    readonly plotLoading = new BehaviorSubject(false);

    currentMonth = 1;

    selectedSpecies?: string = undefined;
    selectedEnvironmentLayer?: EnvironmentLayer = undefined;
    selectedEnvironmentCitation = new BehaviorSubject<string>('');

<<<<<<< HEAD
    speciesLayer?: Layer = undefined;
    environmentLayer?: Layer = undefined;

    private datasetId: UUID = 'd9dd4530-7a57-44da-a650-ce7d81dcc217';
=======
    private datasetId: UUID = 'd9dd4530-7a57-44da-a650-ce7d81dcc216';
>>>>>>> 0058373c

    private selectedEnvironmentDataset?: Dataset = undefined;

    private subscriptions: Array<Subscription> = [];

    constructor(
        public readonly dataSelectionService: DataSelectionService,
        private readonly projectService: ProjectService,
        private readonly datasetService: DatasetService,
        private readonly userService: UserService,
        private readonly backend: BackendService,
        private readonly mapService: MapService,
    ) {}

    ngOnInit(): void {
<<<<<<< HEAD
        this.dataSelectionService.setTimeSteps([...generateMonthlyTimeSteps(2018, 1, 12)]);

        const speciesLayerSubscription = this.dataSelectionService.speciesLayer.subscribe(
            (speciesLayer) => (this.speciesLayer = speciesLayer),
        );
        this.subscriptions.push(speciesLayerSubscription);

        const environmentLayerSubscription = this.dataSelectionService.rasterLayer.subscribe(
            (environmentLayer) => (this.environmentLayer = environmentLayer),
        );
        this.subscriptions.push(environmentLayerSubscription);
=======
        this.dataSelectionService.setTimeSteps([...generateYearlyTimeSteps(START_YEAR, END_YEAR, this.currentMonth)]);
>>>>>>> 0058373c
    }

    ngOnDestroy(): void {
        for (const sub of this.subscriptions) {
            sub.unsubscribe();
        }
    }

    speciesPredicate(filter: string, element: string): boolean {
        return element.toLowerCase().includes(filter);
    }

    selectSpecies(species: string): void {
        this.selectedSpecies = species;

        const workflow: WorkflowDict = {
            type: 'Vector',
            operator: {
                type: 'TimeProjection',
                params: {
                    step: {
                        granularity: 'Years',
                        step: 1,
                    },
                },
                sources: {
                    vector: {
                        type: 'OgrSource',
                        params: {
                            dataset: {
                                type: 'internal',
                                datasetId: this.datasetId,
                            },
                            attributeProjection: [],
                            attributeFilters: [
                                {
                                    attribute: 'Species',
                                    ranges: [[species, species]],
                                    keepNulls: false,
                                },
                            ],
                        },
                    } as OgrSourceDict,
                },
            } as TimeProjectionDict,
        };

        this.projectService
            .registerWorkflow(workflow)
            .pipe(
                mergeMap((workflowId) =>
                    this.dataSelectionService.setSpeciesLayer(
                        new VectorLayer({
                            workflowId,
                            name: 'Beobachtungen',
                            symbology: ClusteredPointSymbology.fromPointSymbologyDict({
                                type: 'point',
                                radius: {
                                    type: 'static',
                                    value: PointSymbology.DEFAULT_POINT_RADIUS,
                                },
                                stroke: {
                                    width: {
                                        type: 'static',
                                        value: 1,
                                    },
                                    color: {
                                        type: 'static',
                                        color: [0, 0, 0, 255],
                                    },
                                },
                                fillColor: {
                                    type: 'static',
                                    color: [189, 42, 11, 255],
                                },
                            }),
                            isLegendVisible: false,
                            isVisible: true,
                        }),
                    ),
                ),
            )
            .subscribe();
    }

    selectEnvironmentLayer(layer: EnvironmentLayer): void {
        this.selectedEnvironmentLayer = layer;

        const workflow: WorkflowDict = {
            type: 'Raster',
            operator: {
                type: 'GdalSource',
                params: {
                    dataset: {
                        type: 'internal',
                        datasetId: layer.id,
                    },
                },
            },
        };

        this.selectedEnvironmentCitation.next('');

        this.projectService
            .registerWorkflow(workflow)
            .pipe(
                combineLatestWith(this.datasetService.getDataset({type: 'internal', datasetId: layer.id})),
                tap(([workflowId, _dataset]) => {
                    this.userService
                        .getSessionTokenForRequest()
                        .pipe(mergeMap((token) => this.backend.getWorkflowProvenance(workflowId, token)))
                        .subscribe((provenance) => {
                            this.selectedEnvironmentCitation.next(provenance.map((p) => p.provenance.citation).join(','));
                        });
                }),
                mergeMap(([workflowId, dataset]) => {
                    this.selectedEnvironmentDataset = dataset;
                    if (!!dataset.symbology && dataset.symbology instanceof RasterSymbology) {
                        return this.dataSelectionService.setRasterLayer(
                            new RasterLayer({
                                workflowId,
                                name: layer.name,
                                symbology: dataset.symbology,
                                isLegendVisible: false,
                                isVisible: true,
                            }),
                            {
                                min: layer.dataRange[0],
                                max: layer.dataRange[1],
                            },
                        );
                    }

                    return of(undefined);
                }),
            )
            .subscribe();
    }

    computePlot(): void {
        if (!this.selectedSpecies || !this.selectedEnvironmentLayer || !this.selectedEnvironmentDataset) {
            return;
        }

        combineLatest([
            this.dataSelectionService.rasterLayer.pipe(
                mergeMap<RasterLayer | undefined, Observable<RasterLayer>>((layer) => (layer ? of(layer) : of())),
            ),
            this.dataSelectionService.speciesLayer.pipe(
                mergeMap<VectorLayer | undefined, Observable<VectorLayer>>((layer) => (layer ? of(layer) : of())),
            ),
        ])
            .pipe(
                first(),
                tap(() => {
                    this.plotLoading.next(true);
                    this.plotData.next(undefined);

                    this.plotSpecies = this.selectedSpecies ? this.selectedSpecies : '';
                    this.plotEnvironmentLayer = this.selectedEnvironmentLayer ? this.selectedEnvironmentLayer.name : '';
                }),
                mergeMap(([rasterLayer, speciesLayer]) =>
                    combineLatest([
                        this.projectService.getWorkflow(rasterLayer.workflowId),
                        this.projectService.getWorkflow(speciesLayer.workflowId),
                    ]),
                ),
                mergeMap(([rasterWorkflow, speciesWorkflow]) =>
                    this.projectService.registerWorkflow({
                        type: 'Vector',
                        operator: {
                            type: 'RasterVectorJoin',
                            params: {
                                names: ['environment'],
                                temporalAggregation: 'none',
                                featureAggregation: 'first',
                            },
                            sources: {
                                rasters: [rasterWorkflow.operator],
                                vector: speciesWorkflow.operator,
                            },
                        } as RasterVectorJoinDict,
                    }),
                ),
                mergeMap((workflowId) => combineLatest([this.projectService.getWorkflow(workflowId), this.dataSelectionService.dataRange])),
                mergeMap(([workflow, dataRange]) =>
                    this.projectService.registerWorkflow({
                        type: 'Plot',
                        operator: {
                            type: 'Histogram',
                            params: {
                                // TODO: get params from selected data
                                buckets: 20,
                                bounds: dataRange,
                                columnName: 'environment',
                            } as HistogramParams,
                            sources: {
                                source: workflow.operator,
                            },
                        } as HistogramDict,
                    }),
                ),
                mergeMap((workflowId) =>
                    combineLatest([
                        of(workflowId),
                        this.userService.getSessionTokenForRequest(),
                        this.projectService.getTimeOnce(),
                        this.projectService.getSpatialReferenceStream(),
                        this.mapService.getViewportSizeStream(),
                    ]),
                ),
                mergeMap(([workflowId, sessionToken, time, crs, viewport]) =>
                    this.backend.getPlot(
                        workflowId,
                        {
                            time: time.toDict(),
                            bbox: extentToBboxDict(viewport.extent),
                            crs: crs.srsString,
                            // TODO: set reasonable size
                            spatialResolution: [0.1, 0.1],
                        },
                        sessionToken,
                    ),
                ),
                first(),
            )
            .subscribe({
                next: (plotData) => {
                    this.plotData.next(plotData.data);
                    this.plotLoading.next(false);
                },
                error: () => {
                    // TODO: react on error?
                    this.plotLoading.next(false);
                },
            });
    }

    thumbLabelMonthDisplay(value: number): string | number {
        switch (value) {
            case 1:
                return 'Januar';
            case 2:
                return 'Februar';
            case 3:
                return 'März';
            case 4:
                return 'April';
            case 5:
                return 'Mai';
            case 6:
                return 'Juni';
            case 7:
                return 'Juli';
            case 8:
                return 'August';
            case 9:
                return 'September';
            case 10:
                return 'Oktober';
            case 11:
                return 'November';
            case 12:
                return 'Dezember';
            default:
                return '';
        }
    }

    setMonth(value: number | null): void {
        if (!value) {
            return;
        }

        this.currentMonth = value;

        this.dataSelectionService.setTimeSteps(
            [...generateYearlyTimeSteps(START_YEAR, END_YEAR, this.currentMonth)],
            (currentTime: Time, timeStep: Time): boolean => currentTime.start.year() === timeStep.start.year(),
        );
    }
}

// TODO: use method from core
const extentToBboxDict = ([minx, miny, maxx, maxy]: [number, number, number, number]): BBoxDict => ({
    lowerLeftCoordinate: {
        x: minx,
        y: miny,
    },
    upperRightCoordinate: {
        x: maxx,
        y: maxy,
    },
});

function* generateYearlyTimeSteps(yearStart: number, yearEnd: number, fixedMonth: number): IterableIterator<Time> {
    if (yearStart > yearEnd) {
        throw Error('start must be before end');
    }
    if (fixedMonth < 1 || fixedMonth > 12) {
        throw Error('month must be between 1 and 12');
    }

    const month = fixedMonth.toString().padStart(2, '0');
    const nextMonth = fixedMonth === 12 ? '01' : (fixedMonth + 1).toString().padStart(2, '0');

    for (let year = yearStart; year <= yearEnd; ++year) {
        const nextYear = fixedMonth === 12 ? year + 1 : year;

        const dateStart = `${year}-${month}-01T00:00:00.000Z`;
        const dateEnd = `${nextYear}-${nextMonth}-01T00:00:00.000Z`;

        yield new Time(moment.utc(dateStart), moment.utc(dateEnd));
    }
}<|MERGE_RESOLUTION|>--- conflicted
+++ resolved
@@ -164,14 +164,10 @@
     selectedEnvironmentLayer?: EnvironmentLayer = undefined;
     selectedEnvironmentCitation = new BehaviorSubject<string>('');
 
-<<<<<<< HEAD
     speciesLayer?: Layer = undefined;
     environmentLayer?: Layer = undefined;
 
-    private datasetId: UUID = 'd9dd4530-7a57-44da-a650-ce7d81dcc217';
-=======
     private datasetId: UUID = 'd9dd4530-7a57-44da-a650-ce7d81dcc216';
->>>>>>> 0058373c
 
     private selectedEnvironmentDataset?: Dataset = undefined;
 
@@ -187,9 +183,6 @@
     ) {}
 
     ngOnInit(): void {
-<<<<<<< HEAD
-        this.dataSelectionService.setTimeSteps([...generateMonthlyTimeSteps(2018, 1, 12)]);
-
         const speciesLayerSubscription = this.dataSelectionService.speciesLayer.subscribe(
             (speciesLayer) => (this.speciesLayer = speciesLayer),
         );
@@ -199,9 +192,8 @@
             (environmentLayer) => (this.environmentLayer = environmentLayer),
         );
         this.subscriptions.push(environmentLayerSubscription);
-=======
+
         this.dataSelectionService.setTimeSteps([...generateYearlyTimeSteps(START_YEAR, END_YEAR, this.currentMonth)]);
->>>>>>> 0058373c
     }
 
     ngOnDestroy(): void {
