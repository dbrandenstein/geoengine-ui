import {ChangeDetectionStrategy, ChangeDetectorRef, Component, ElementRef, Inject, OnDestroy, OnInit, ViewChild} from '@angular/core';
import {HttpClient, HttpHeaders} from '@angular/common/http';
import {
    Config,
    ProjectService,
    UserService,
    UUID,
    TimeIntervalDict,
    TimeStepDict,
    Time,
    RasterLayer,
    RasterSymbology,
    WorkflowDict,
    ExternalDatasetIdDict,
    timeStepDictTotimeStepDuration,
    Colorizer,
    ColorizerDict,
    MeanRasterPixelValuesOverTimeDict,
    ExpressionDict,
    RasterDataTypes,
    MapService,
    BackendService,
    BBoxDict,
} from 'wave-core';
import {BehaviorSubject, combineLatest, Observable, of} from 'rxjs';
import {AppConfig} from '../app-config.service';
import {filter, first, map, mergeMap, tap, zipWith} from 'rxjs/operators';
import {Country, CountryProviderService} from '../country-provider.service';
import {DataSelectionService} from '../data-selection.service';
import {ActivatedRoute} from '@angular/router';
import moment from 'moment';
import {COUNTRY_DATA_LIST} from '../country-selector/country-data.model';

@Component({
    selector: 'wave-ebv-ebv-selector',
    templateUrl: './ebv-selector.component.html',
    styleUrls: ['./ebv-selector.component.scss'],
    changeDetection: ChangeDetectionStrategy.OnPush,
})
export class EbvSelectorComponent implements OnInit, OnDestroy {
    readonly SUBGROUP_SEARCH_THRESHOLD = 5;

    @ViewChild('container', {static: true})
    readonly containerDiv!: ElementRef<HTMLDivElement>;

    readonly isPlotButtonDisabled$: Observable<boolean>;
    readonly loading$ = new BehaviorSubject(true);

    ebvClasses: Array<EbvClass> = [];
    ebvClass?: EbvClass = undefined;
    ebvNames?: Array<string> = undefined;
    ebvName?: string = undefined;
    ebvDatasets?: Array<EbvDataset> = undefined;
    ebvDataset?: EbvDataset = undefined;

    ebvTree?: EbvHierarchy;
    categoryLabels: Array<string> = this.createCategoryLabels();

    ebvPath: Array<EbvTreeSubgroup> = [];

    ebvEntity?: EbvTreeEntity;

    readonly plotData = new BehaviorSubject<any>(undefined);
    readonly plotLoading = new BehaviorSubject(false);

    private ebvDatasetId?: EbvDatasetId = undefined;
    private ebvLayer?: RasterLayer;

    constructor(
        private readonly userService: UserService,
        @Inject(Config) private readonly config: AppConfig,
        private readonly changeDetectorRef: ChangeDetectorRef,
        private readonly http: HttpClient,
        private readonly projectService: ProjectService,
        private readonly countryProviderService: CountryProviderService,
        private readonly dataSelectionService: DataSelectionService,
        private readonly route: ActivatedRoute,
        private readonly mapService: MapService,
        private readonly backend: BackendService,
    ) {
        this.isPlotButtonDisabled$ = this.countryProviderService.getSelectedCountryStream().pipe(map((country) => !country));
    }

    ngOnInit(): void {
        this.userService.getSessionTokenForRequest().subscribe(() => {
            this.request<Array<EbvClass>>('ebv/classes', undefined, (data) => {
                this.ebvClasses = data;

                this.handleQueryParams();
            });
        });
    }

    ngOnDestroy(): void {}

    setEbvClass(ebvClass: EbvClass): void {
        if (this.ebvClass === ebvClass) {
            return;
        }

        this.ebvClass = ebvClass;

        this.clearAfter('ebvClass');

        this.ebvNames = ebvClass.ebvNames;
    }

    setEbvName(ebvName: string): void {
        if (this.ebvName === ebvName) {
            return;
        }

        this.ebvName = ebvName;

        this.clearAfter('ebvName');

        this.request<Array<EbvDataset>>(`ebv/datasets/${encodeURIComponent(ebvName)}`, undefined, (data) => {
            this.ebvDatasets = data;
        });
    }

    setEbvDataset(ebvDataset: EbvDataset, callback?: () => void): void {
        if (this.ebvDataset === ebvDataset) {
            return;
        }
        this.ebvDataset = ebvDataset;

        this.clearAfter('ebvDataset');

        const datasetId = this.ebvDataset.id;

        this.request<EbvHierarchy>(`ebv/dataset/${datasetId}/subdatasets`, undefined, (data) => {
            this.ebvTree = data;
            this.categoryLabels = this.createCategoryLabels();

            if (callback) {
                callback();
            }
        });
    }

    setEbvEntity(ebvEntity: EbvTreeEntity): void {
        if (!this.ebvTree) {
            return;
        }

        this.ebvEntity = ebvEntity;

        this.ebvDatasetId = {
            fileName: this.ebvTree.tree.fileName,
            groupNames: this.ebvPath.map((subgroup) => subgroup.name),
            entity: ebvEntity.id,
        };
    }

    setEbvPath(ebvSubgroup: EbvTreeSubgroup, position: number): void {
        this.ebvPath.length = position;
        this.ebvPath.push(ebvSubgroup);
    }

    isAddButtonVisible(): boolean {
        return !!this.ebvDatasetId;
    }

    showEbv(): void {
        if (!this.ebvDatasetId || !this.ebvTree) {
            return;
        }

        const timeSteps: Array<Time> = [];

        const timeStep = timeStepDictTotimeStepDuration(this.ebvTree.tree.timeStep);

        let time = new Time(moment.unix(this.ebvTree.tree.time.start / 1_000).utc());
        const timeEnd = new Time(moment.unix(this.ebvTree.tree.time.end / 1_000).utc());

        while (time < timeEnd) {
            timeSteps.push(time);
            time = time.addDuration(timeStep);
        }

        if (timeSteps.length === 0) {
            // only one time step
            timeSteps.push(time);
        }

        this.projectService.clearLayers();

        this.generateGdalSourceNetCdfLayer()
            .pipe(
                mergeMap((ebvLayer) => {
                    this.ebvLayer = ebvLayer;

                    const dataRange = guessDataRange(ebvLayer.symbology.colorizer);

<<<<<<< HEAD
            combineLatest([
                this.dataSelectionService.setRasterLayer(this.ebvLayer, timeSteps, dataRange),
                this.dataSelectionService.clearPolygonLayer(),
            ]).subscribe();
        });
=======
                    return this.dataSelectionService.setRasterLayer(this.ebvLayer, timeSteps, dataRange);
                }),
            )
            .subscribe(() => {
                this.countryProviderService.replaceVectorLayerOnMap();
            });
>>>>>>> 8c76cc3e
    }

    ebvClassPredicate(filterString: string, element: EbvClass): boolean {
        return element.name.toLowerCase().includes(filterString);
    }

    ebvNamePredicate(filterString: string, element: string): boolean {
        return element.toLowerCase().includes(filterString);
    }

    ebvDatasetPredicate(filterString: string, element: EbvDataset): boolean {
        return element.name.toLowerCase().includes(filterString);
    }

    ebvSubgroupPredicate(filterString: string, element: EbvTreeSubgroup): boolean {
        return element.title.toLowerCase().includes(filterString);
    }

    ebvEntityPredicate(filterString: string, element: EbvTreeEntity): boolean {
        return element.name.toLowerCase().includes(filterString);
    }

    plot(): void {
        combineLatest([
            this.dataSelectionService.rasterLayer.pipe(
                mergeMap<RasterLayer | undefined, Observable<RasterLayer>>((layer) => (layer ? of(layer) : of())),
                mergeMap((rasterLayer) => this.projectService.getWorkflow(rasterLayer.workflowId)),
            ),
            this.countryProviderService
                .getSelectedCountryStream()
                .pipe(mergeMap<Country | undefined, Observable<Country>>((country) => (country ? of(country) : of()))),
        ])
            .pipe(
                first(),
                tap(() => {
                    this.plotLoading.next(true);
                    this.plotData.next(undefined);
                }),
                mergeMap(([rasterWorkflow, selectedCountry]) =>
                    this.projectService.registerWorkflow({
                        type: 'Plot',
                        operator: {
                            type: 'MeanRasterPixelValuesOverTime',
                            params: {
                                timePosition: 'start',
                                area: false,
                            },
                            sources: {
                                raster: {
                                    type: 'Expression',
                                    params: {
                                        expression: 'if B IS NODATA { out_nodata } else { A }',
                                        outputType: RasterDataTypes.Float64.getCode(),
                                        outputNoDataValue: 'nan',
                                        mapNoData: false,
                                    },
                                    sources: {
                                        a: rasterWorkflow.operator,
                                        b: {
                                            type: 'GdalSource',
                                            params: {
                                                dataset: COUNTRY_DATA_LIST[selectedCountry.name].raster,
                                            },
                                        },
                                    },
                                } as ExpressionDict,
                            },
                        } as MeanRasterPixelValuesOverTimeDict,
                    }),
                ),
                mergeMap((workflowId) =>
                    combineLatest([
                        of(workflowId),
                        this.userService.getSessionTokenForRequest(),
                        this.projectService.getSpatialReferenceStream(),
                        this.mapService.getViewportSizeStream(),
                    ]),
                ),
                mergeMap(([workflowId, sessionToken, crs, viewport]) =>
                    this.backend.getPlot(
                        workflowId,
                        {
                            time: {
                                start: (this.ebvTree as EbvHierarchy).tree.time.start,
                                end: (this.ebvTree as EbvHierarchy).tree.time.end,
                            },
                            bbox: extentToBboxDict(viewport.extent),
                            crs: crs.srsString,
                            // TODO: set reasonable size
                            spatialResolution: [0.1, 0.1],
                        },
                        sessionToken,
                    ),
                ),
                first(),
            )
            .subscribe({
                next: (plotData) => {
                    this.plotData.next(plotData.data);
                    this.plotLoading.next(false);
                },
                error: () => {
                    // TODO: react on error?
                    this.plotLoading.next(false);
                },
            });
    }

    private createCategoryLabels(): Array<string> {
        if (!this.ebvTree || this.ebvTree.tree.groups.length === 0) {
            return [];
        }

        let hierarchyDepth = 1;
        let group = this.ebvTree.tree.groups[0];

        while (group.groups.length > 0) {
            hierarchyDepth++;
            group = group.groups[0];
        }

        if (hierarchyDepth === 1) {
            return ['Metric'];
        }

        const labels = ['Scenario', 'Metric'];

        for (let i = 2; i < hierarchyDepth; i++) {
            labels.push('');
        }

        return labels;
    }

    private handleQueryParams(): void {
        this.route.queryParams
            .pipe(
                filter((params) => params.id),
                zipWith(this.userService.getSessionTokenForRequest()),
                mergeMap(([params, sessionToken]) =>
                    this.http.get<EbvDataset>(`${this.config.API_URL}/ebv/dataset/${params.id}`, {
                        headers: new HttpHeaders().set('Authorization', `Bearer ${sessionToken}`),
                    }),
                ),
            )
            .subscribe((dataset) => {
                const ebvClass = this.ebvClasses.find((c) => c.name === dataset.ebvClass);

                if (!ebvClass) {
                    return;
                }

                this.ebvClass = ebvClass;
                this.ebvNames = ebvClass.ebvNames;

                this.ebvName = dataset.ebvName;

                this.request<Array<EbvDataset>>(`ebv/datasets/${encodeURIComponent(dataset.ebvName)}`, undefined, (data) => {
                    this.ebvDatasets = data;

                    const selected = data.find((d) => d.id === dataset.id);

                    if (selected) {
                        this.setEbvDataset(selected, this.selectDefaultGroupEntity.bind(this));
                        this.changeDetectorRef.markForCheck();
                    }
                });
            });
    }

    private selectDefaultGroupEntity(): void {
        if (!this.ebvTree) {
            return;
        }

        let groups = this.ebvTree.tree.groups;
        let index = 0;

        while (groups.length > 0) {
            this.setEbvPath(groups[0], index++);
            groups = groups[0].groups;
        }

        const entity = this.ebvTree.tree.entities[0];
        this.setEbvEntity(entity);

        this.showEbv();
    }

    // private generateGdalSourceNetCdfLayer(): RasterLayer {
    //     if (!this.ebvDataset || !this.ebvDataLoadingInfo) {
    //         throw Error('Missing dataset and loading info');
    //     }

    //     const path = this.ebvDataset.dataset_path;
    //     const netCdfSubdataset = '/' + this.ebvSubgroupValues.map((value) => value.name).join('/');

    //     const timePoints = this.ebvDataLoadingInfo.time_points;
    //     const readableTimePoints = timePoints.map((t) => moment.unix(t).utc().format());
    //     const endBound = moment.unix(timePoints[timePoints.length - 1]).add(1, 'days');

    //     const crsCode = this.ebvDataLoadingInfo.crs_code;

    //     const ebvDataTypeCode = 'Float64';
    //     const ebvProjectionCode = crsCode ? crsCode : 'EPSG:4326';
    private generateGdalSourceNetCdfLayer(): Observable<RasterLayer> {
        if (!this.ebvDataset || !this.ebvTree || !this.ebvDatasetId) {
            throw Error('Missing dataset and loading info');
        }

        const workflow: WorkflowDict = {
            type: 'Raster',
            operator: {
                type: 'GdalSource',
                params: {
                    dataset: {
                        type: 'external',
                        providerId: '1690c483-b17f-4d98-95c8-00a64849cd0b',
                        datasetId: JSON.stringify(this.ebvDatasetId),
                    } as ExternalDatasetIdDict,
                },
            },
        };

        const colorizer = Colorizer.fromDict(this.ebvTree.tree.colorizer);

        return this.projectService.registerWorkflow(workflow).pipe(
            map((workflowId) => {
                const rasterLayer = new RasterLayer({
                    name: 'EBV',
                    workflowId,
                    isVisible: true,
                    isLegendVisible: false,
                    symbology: new RasterSymbology(1.0, colorizer),
                });

                return rasterLayer;
            }),
        );
    }

    private request<T>(request: string, parameters: string | undefined, dataCallback: (data: T) => void): void {
        this.loading$.next(true);

        const parametersOpt = parameters ? `?${parameters}` : '';

        this.userService
            .getSessionTokenForRequest()
            .pipe(
                mergeMap((sessionToken) =>
                    this.http.get<T>(`${this.config.API_URL}/${request}${parametersOpt}`, {
                        headers: new HttpHeaders().set('Authorization', `Bearer ${sessionToken}`),
                    }),
                ),
            )
            .subscribe((data) => {
                dataCallback(data);

                this.changeDetectorRef.markForCheck();
                this.loading$.next(false);
            });
    }

    private clearAfterEbvClass(): void {
        this.ebvNames = undefined;
        this.ebvName = undefined;
    }

    private clearAfterEbvName(): void {
        this.ebvDatasets = undefined;
        this.ebvDataset = undefined;
    }

    private clearAfterEbvDataset(): void {
        this.ebvTree = undefined;
        this.ebvPath.length = 0;
        this.ebvDatasetId = undefined;
    }

    private clearAfter(field: string, subgroupIndex?: number): void {
        switch (field) {
            case 'ebvClass':
                this.clearAfterEbvClass();
                this.clearAfterEbvName();
                this.clearAfterEbvDataset();

                break;

            case 'ebvName':
                this.clearAfterEbvName();
                this.clearAfterEbvDataset();

                break;

            case 'ebvDataset':
                this.clearAfterEbvDataset();

                break;
            case 'ebvEntity':
                // TODO: do we need this?

                break;
            default:
                // subgroup
                if (subgroupIndex !== undefined) {
                    // TODO: do we need this?
                }
        }
    }
}

interface EbvClass {
    name: string;
    ebvNames: Array<string>;
}

interface EbvDataset {
    id: string;
    name: string;
    authorName: string;
    authorInstitution: string;
    description: string;
    license: string;
    datasetPath: string;
    ebvClass: string;
    ebvName: string;
}

interface EbvHierarchy {
    providerId: UUID;
    tree: EbvTree;
}

interface EbvTree {
    fileName: string;
    title: string;
    spatialReference: string;
    groups: Array<EbvTreeSubgroup>;
    entities: Array<EbvTreeEntity>;
    time: TimeIntervalDict;
    timeStep: TimeStepDict;
    colorizer: ColorizerDict;
}

interface EbvTreeSubgroup {
    name: string;
    title: string;
    description: string;
    dataType?: 'U8' | 'U16' | 'U32' | 'U64' | 'I8' | 'I16' | 'I32' | 'I64' | 'F32' | 'F64';
    groups: Array<EbvTreeSubgroup>;
}

interface EbvTreeEntity {
    id: number;
    name: string;
    description: string;
}

interface EbvDatasetId {
    fileName: string;
    groupNames: Array<string>;
    entity: number;
}

function guessDataRange(colorizer: Colorizer): {min: number; max: number} {
    let min = Number.MAX_VALUE;
    let max = -Number.MAX_VALUE;

    for (const breakpoint of colorizer.getBreakpoints()) {
        min = Math.min(min, breakpoint.value);
        max = Math.max(max, breakpoint.value);
    }

    return {min, max};
}

// TODO: use method from core
const extentToBboxDict = ([minx, miny, maxx, maxy]: [number, number, number, number]): BBoxDict => ({
    lowerLeftCoordinate: {
        x: minx,
        y: miny,
    },
    upperRightCoordinate: {
        x: maxx,
        y: maxy,
    },
});<|MERGE_RESOLUTION|>--- conflicted
+++ resolved
@@ -186,27 +186,16 @@
 
         this.projectService.clearLayers();
 
-        this.generateGdalSourceNetCdfLayer()
-            .pipe(
-                mergeMap((ebvLayer) => {
-                    this.ebvLayer = ebvLayer;
-
-                    const dataRange = guessDataRange(ebvLayer.symbology.colorizer);
-
-<<<<<<< HEAD
+        this.generateGdalSourceNetCdfLayer().subscribe((ebvLayer) => {
+            this.ebvLayer = ebvLayer;
+
+            const dataRange = guessDataRange(ebvLayer.symbology.colorizer);
+
             combineLatest([
                 this.dataSelectionService.setRasterLayer(this.ebvLayer, timeSteps, dataRange),
                 this.dataSelectionService.clearPolygonLayer(),
             ]).subscribe();
         });
-=======
-                    return this.dataSelectionService.setRasterLayer(this.ebvLayer, timeSteps, dataRange);
-                }),
-            )
-            .subscribe(() => {
-                this.countryProviderService.replaceVectorLayerOnMap();
-            });
->>>>>>> 8c76cc3e
     }
 
     ebvClassPredicate(filterString: string, element: EbvClass): boolean {
