import {ChangeDetectionStrategy, Component} from '@angular/core';
import {MatIconRegistry} from '@angular/material/icon';
import {DomSanitizer} from '@angular/platform-browser';
import {Router} from '@angular/router';
import {UserService} from 'wave-core';

@Component({
    selector: 'wave-app-root',
    templateUrl: './app.component.html',
    styleUrls: ['./app.component.scss'],
    changeDetection: ChangeDetectionStrategy.OnPush,
})
export class AppComponent {
    constructor(
        private readonly iconRegistry: MatIconRegistry,
        private readonly sanitizer: DomSanitizer,
        private readonly userService: UserService,
        private readonly router: Router,
    ) {
        this.registerIcons();

        this.setupLogoutCallback();
    }

    private registerIcons(): void {
        this.iconRegistry.addSvgIconInNamespace(
            'geoengine',
            'logo',
            this.sanitizer.bypassSecurityTrustResourceUrl('assets/geoengine-white.svg'),
        );

        this.iconRegistry.addSvgIconInNamespace(
            'geoengine',
<<<<<<< HEAD
            'favicon-white',
            this.sanitizer.bypassSecurityTrustResourceUrl('assets/geoengine-favicon-white.svg'),
=======
            'logo-green',
            this.sanitizer.bypassSecurityTrustResourceUrl('assets/geoengine.svg'),
>>>>>>> ac05d712
        );

        // used for navigation
        this.iconRegistry.addSvgIcon('cogs', this.sanitizer.bypassSecurityTrustResourceUrl('assets/icons/cogs.svg'));
    }

    private setupLogoutCallback(): void {
        this.userService.setLogoutCallback(() => {
            this.router.navigate(['signin']);
        });
    }
}<|MERGE_RESOLUTION|>--- conflicted
+++ resolved
@@ -31,13 +31,14 @@
 
         this.iconRegistry.addSvgIconInNamespace(
             'geoengine',
-<<<<<<< HEAD
             'favicon-white',
             this.sanitizer.bypassSecurityTrustResourceUrl('assets/geoengine-favicon-white.svg'),
-=======
+          );
+      
+      this.iconRegistry.addSvgIconInNamespace(
+            'geoengine',
             'logo-green',
             this.sanitizer.bypassSecurityTrustResourceUrl('assets/geoengine.svg'),
->>>>>>> ac05d712
         );
 
         // used for navigation
