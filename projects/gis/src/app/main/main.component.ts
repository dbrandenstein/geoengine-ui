--- conflicted
+++ resolved
@@ -20,12 +20,6 @@
     SidenavContainerComponent,
     LayoutService,
     UserService,
-<<<<<<< HEAD
-    Config,
-=======
-    RandomColorService,
-    NotificationService,
->>>>>>> 8265da3f
     ProjectService,
     NavigationButton,
     NavigationComponent,
