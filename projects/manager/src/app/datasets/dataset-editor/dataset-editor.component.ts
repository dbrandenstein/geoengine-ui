import {ChangeDetectorRef, Component, EventEmitter, Input, OnChanges, Output, SimpleChanges, ViewChild} from '@angular/core';
import {AbstractControl, FormControl, FormGroup, ValidationErrors, ValidatorFn, Validators} from '@angular/forms';
import {MatChipInput} from '@angular/material/chips';
import {MatDialog} from '@angular/material/dialog';
import {MatSnackBar} from '@angular/material/snack-bar';
import {
    ConfirmationComponent,
    DatasetsService,
    RasterSymbology,
    Symbology,
    UUID,
    VectorSymbology,
    WHITE,
    WorkflowsService,
    createVectorSymbology as createDefaultVectorSymbology,
    errorToText,
    geoengineValidators,
} from '@geoengine/common';
import {
    Dataset,
    DatasetListing,
<<<<<<< HEAD
    TypedRasterResultDescriptor,
=======
    GdalMetaDataList,
    MetaDataDefinition,
    RasterResultDescriptorWithType,
>>>>>>> e71cf776
    TypedResultDescriptor,
    TypedVectorResultDescriptor,
} from '@geoengine/openapi-client';
import {BehaviorSubject, firstValueFrom} from 'rxjs';
import {ProvenanceComponent} from '../../provenance/provenance.component';
import {AppConfig} from '../../app-config.service';
import {GdalMetadataListComponent} from '../loading-info/gdal-metadata-list/gdal-metadata-list.component';

export interface DatasetForm {
    layerType: FormControl<'plot' | 'raster' | 'vector'>;
    dataType: FormControl<string>;
    name: FormControl<string>;
    displayName: FormControl<string>;
    description: FormControl<string>;
    tags: FormControl<string[]>;
    newTag: FormControl<string>;
}

@Component({
    selector: 'geoengine-manager-dataset-editor',
    templateUrl: './dataset-editor.component.html',
    styleUrl: './dataset-editor.component.scss',
})
export class DatasetEditorComponent implements OnChanges {
    @Input({required: true}) datasetListing!: DatasetListing;

    @Output() datasetDeleted = new EventEmitter<void>();

    @ViewChild(MatChipInput) tagInput!: MatChipInput;
    @ViewChild(ProvenanceComponent) provenanceComponent!: ProvenanceComponent;
    @ViewChild(GdalMetadataListComponent) gdalMetadataListComponent?: GdalMetadataListComponent;

    dataset?: Dataset;
    form: FormGroup<DatasetForm> = this.placeholderForm();

    datasetWorkflowId$ = new BehaviorSubject<UUID | undefined>(undefined);

    rasterSymbology?: RasterSymbology = undefined;
    vectorSymbology?: VectorSymbology = undefined;

    rawLoadingInfo = '';
    rawLoadingInfoPristine = true;
    gdalMetaDataList?: GdalMetaDataList;

    constructor(
        private readonly datasetsService: DatasetsService,
        private readonly workflowsService: WorkflowsService,
        private readonly snackBar: MatSnackBar,
        private readonly dialog: MatDialog,
        private readonly config: AppConfig,
        private readonly changeDetectorRef: ChangeDetectorRef,
    ) {}

    async ngOnChanges(changes: SimpleChanges): Promise<void> {
        if (changes.datasetListing) {
            this.dataset = await this.datasetsService.getDataset(this.datasetListing.name);
            this.setUpForm(this.dataset);
            const workflowId = await this.getWorkflowId(this.dataset);
            this.datasetWorkflowId$.next(workflowId);
            this.setUpColorizer(this.dataset);

            const loadingInfo = await this.datasetsService.getLoadingInfo(this.dataset.name);
            if (loadingInfo.type === 'GdalMetaDataList') {
                this.gdalMetaDataList = loadingInfo;
            } else {
                this.gdalMetaDataList = undefined;
                this.rawLoadingInfo = JSON.stringify(loadingInfo, null, 2);
                this.rawLoadingInfoPristine = true;
            }
            this.changeDetectorRef.detectChanges();
        }
    }

    async applyChanges(): Promise<void> {
        if (!this.form.valid) {
            return;
        }

        const name = this.form.controls.name.value;
        const displayName = this.form.controls.displayName.value;
        const description = this.form.controls.description.value;
        const tags = this.form.controls.tags.value;

        try {
            await this.datasetsService.updateDataset(this.datasetListing.name, {name, displayName, description, tags});
            this.datasetListing.name = name;
            this.datasetListing.displayName = displayName;
            this.datasetListing.description = description;
            this.snackBar.open('Dataset successfully updated.', 'Close', {duration: this.config.DEFAULTS.SNACKBAR_DURATION});
            this.form.markAsPristine();
        } catch (error) {
            const errorMessage = await errorToText(error, 'Updating dataset failed.');
            this.snackBar.open(errorMessage, 'Close', {panelClass: ['error-snackbar']});
        }
    }

    removeTag(tag: string): void {
        const tags: Array<string> = this.form.controls.tags.value;

        const index = tags.indexOf(tag);
        if (index > -1) {
            tags.splice(index, 1);
        }

        this.form.markAsDirty();
    }

    addTag(): void {
        const tags: Array<string> = this.form.controls.tags.value;

        const tag = this.tagInput.inputElement.value;

        if (!isValidTag(tag)) {
            return;
        }

        this.tagInput.inputElement.value = '';

        tags.push(tag);

        this.form.markAsDirty();
    }

    async saveProvenance(): Promise<void> {
        if (!this.provenanceComponent.form.valid) {
            return;
        }

        const provenance = this.provenanceComponent.getProvenance();

        try {
            await this.datasetsService.updateProvenance(this.datasetListing.name, provenance);
            this.snackBar.open('Dataset provenance successfully updated.', 'Close', {duration: this.config.DEFAULTS.SNACKBAR_DURATION});
            this.provenanceComponent.form.markAsPristine();
        } catch (error) {
            const errorMessage = await errorToText(error, 'Updating dataset provenance failed.');
            this.snackBar.open(errorMessage, 'Close', {panelClass: ['error-snackbar']});
        }
    }

    get tagInputControl(): FormControl {
        return this.form.get('newTag') as FormControl;
    }

    get tagsControl(): FormControl {
        return this.form.get('tags') as FormControl;
    }

    createSymbology(dataset: Dataset): void {
        if (dataset.resultDescriptor.type === 'vector') {
            this.createVectorSymbology(dataset);
        }
        if (dataset.resultDescriptor.type === 'raster') {
            this.createRasterSymbology();
        }
    }

    async deleteDataset(): Promise<void> {
        const dialogRef = this.dialog.open(ConfirmationComponent, {
            data: {message: 'Confirm the deletion of the dataset. This cannot be undone.'},
        });

        const confirm = await firstValueFrom(dialogRef.afterClosed());

        if (!confirm) {
            return;
        }

        try {
            await this.datasetsService.deleteDataset(this.datasetListing.name);
            this.snackBar.open('Dataset successfully deleted.', 'Close', {duration: this.config.DEFAULTS.SNACKBAR_DURATION});
            this.datasetDeleted.emit();
        } catch (error) {
            const errorMessage = await errorToText(error, 'Deleting dataset failed.');
            this.snackBar.open(errorMessage, 'Close', {panelClass: ['error-snackbar']});
        }
    }

    getMetaDataDefinition(): MetaDataDefinition | undefined {
        if (this.gdalMetadataListComponent) {
            return this.gdalMetadataListComponent.getMetaData();
        } else {
            try {
                return JSON.parse(this.rawLoadingInfo) as MetaDataDefinition;
            } catch (e) {
                this.snackBar.open('Invalid loading information.', 'Close', {panelClass: ['error-snackbar']});
                return undefined;
            }
        }
    }

    isSaveLoadingInfoDisabled(): boolean {
        if (this.gdalMetadataListComponent) {
            return this.gdalMetadataListComponent.form.pristine || this.gdalMetadataListComponent.form.invalid;
        } else {
            return this.rawLoadingInfo === '' || this.rawLoadingInfoPristine;
        }
    }

    async saveLoadingInfo(): Promise<void> {
        const metaData = this.getMetaDataDefinition();

        if (!metaData) {
            return;
        }

        try {
            await this.datasetsService.updateLoadingInfo(this.datasetListing.name, metaData);
            this.snackBar.open('Dataset loading information successfully updated.', 'Close', {
                duration: this.config.DEFAULTS.SNACKBAR_DURATION,
            });

            this.rawLoadingInfoPristine = true;
            if (this.gdalMetadataListComponent) {
                this.gdalMetadataListComponent.form.markAsPristine();
            }
        } catch (error) {
            const errorMessage = await errorToText(error, 'Updating dataset loading information failed.');
            this.snackBar.open(errorMessage, 'Close', {panelClass: ['error-snackbar']});
        }
    }

    touchLoadingInfo(): void {
        this.rawLoadingInfoPristine = false;
    }

    private setUpColorizer(dataset: Dataset): void {
        if (dataset.symbology) {
            const symbology = Symbology.fromDict(dataset.symbology);

            if (symbology instanceof RasterSymbology) {
                this.rasterSymbology = symbology;
            } else {
                this.rasterSymbology = undefined;
            }

            if (symbology instanceof VectorSymbology) {
                this.vectorSymbology = symbology;
            } else {
                this.vectorSymbology = undefined;
            }
        } else {
            this.rasterSymbology = undefined;
            this.vectorSymbology = undefined;
        }
    }

    private getWorkflowId(dataset: Dataset): Promise<UUID> {
        if (dataset.resultDescriptor.type === 'raster') {
            return this.workflowsService.registerWorkflow({
                type: 'Raster',
                operator: {
                    type: 'GdalSource',
                    params: {
                        data: dataset.name,
                    },
                },
            });
        }

        if (dataset.resultDescriptor.type === 'vector') {
            return this.workflowsService.registerWorkflow({
                type: 'Vector',
                operator: {
                    type: 'OgrSource',
                    params: {
                        data: dataset.name,
                    },
                },
            });
        }

        throw new Error('Unknown dataset type');
    }

    private createVectorSymbology(dataset: Dataset): void {
        if (!(dataset.resultDescriptor.type === 'vector')) {
            return;
        }

        this.vectorSymbology = createDefaultVectorSymbology(dataset.resultDescriptor.dataType, WHITE);
    }

    private createRasterSymbology(): void {
        this.rasterSymbology = RasterSymbology.fromRasterSymbologyDict({
            type: 'raster',
            opacity: 1.0,
            rasterColorizer: {
                type: 'singleBand',
                band: 0,
                bandColorizer: {
                    type: 'linearGradient',
                    breakpoints: [
                        {value: 1, color: [0, 0, 0, 255]},
                        {value: 255, color: [255, 255, 255, 255]},
                    ],
                    overColor: [255, 255, 255, 127],
                    underColor: [0, 0, 0, 127],
                    noDataColor: [0, 0, 0, 0],
                },
            },
        });
    }

    private dataTypeFromResultDescriptor(rd: TypedResultDescriptor): string {
        if (rd.type === 'raster') {
            return (rd as TypedRasterResultDescriptor).dataType;
        }

        if (rd.type === 'vector') {
            return (rd as TypedVectorResultDescriptor).dataType;
        }

        // There are no plot datasets so this should never happen
        return '';
    }

    private setUpForm(dataset: Dataset): void {
        this.form = new FormGroup<DatasetForm>({
            layerType: new FormControl(dataset.resultDescriptor.type, {
                nonNullable: true,
                validators: [Validators.required],
            }),
            dataType: new FormControl(this.dataTypeFromResultDescriptor(dataset.resultDescriptor), {
                nonNullable: true,
                validators: [Validators.required],
            }),
            name: new FormControl(dataset.name, {
                nonNullable: true,
                validators: [Validators.required, Validators.pattern(/^[a-zA-Z0-9_]+$/), Validators.minLength(1)],
            }),
            displayName: new FormControl(dataset.displayName, {
                nonNullable: true,
                validators: [Validators.required],
            }),
            description: new FormControl(dataset.description, {
                nonNullable: true,
            }),
            tags: new FormControl<string[]>(dataset.tags ?? [], {
                nonNullable: true,
                validators: [geoengineValidators.duplicateValidator()],
            }),
            newTag: new FormControl('', {nonNullable: true, validators: [tagValidator()]}),
        });
    }

    private placeholderForm(): FormGroup<DatasetForm> {
        return new FormGroup<DatasetForm>({
            layerType: new FormControl('raster', {
                nonNullable: true,
                validators: [Validators.required],
            }),
            dataType: new FormControl('U8', {
                nonNullable: true,
                validators: [Validators.required],
            }),
            name: new FormControl('name', {
                nonNullable: true,
                validators: [Validators.required, Validators.pattern(/^[a-zA-Z0-9_]+$/), Validators.minLength(1)],
            }),
            displayName: new FormControl('displayName', {
                nonNullable: true,
                validators: [Validators.required],
            }),
            description: new FormControl('description', {
                nonNullable: true,
            }),
            tags: new FormControl<string[]>([], {nonNullable: true, validators: [geoengineValidators.duplicateValidator()]}),
            newTag: new FormControl('', {nonNullable: true, validators: [tagValidator()]}),
        });
    }
}

export const isValidTag = (tag: string): boolean => {
    const illegalChars = [' ', '/', '..'];
    return tag.length > 0 && !illegalChars.some((char) => tag.includes(char));
};

export const tagValidator =
    (): ValidatorFn =>
    (control: AbstractControl): ValidationErrors | null => {
        const text = control.value as string;
        if (!text) {
            return null;
        }

        if (isValidTag(text)) {
            return null;
        }
        return {invalidTag: true};
    };<|MERGE_RESOLUTION|>--- conflicted
+++ resolved
@@ -19,13 +19,9 @@
 import {
     Dataset,
     DatasetListing,
-<<<<<<< HEAD
-    TypedRasterResultDescriptor,
-=======
     GdalMetaDataList,
     MetaDataDefinition,
-    RasterResultDescriptorWithType,
->>>>>>> e71cf776
+    TypedRasterResultDescriptor,
     TypedResultDescriptor,
     TypedVectorResultDescriptor,
 } from '@geoengine/openapi-client';
