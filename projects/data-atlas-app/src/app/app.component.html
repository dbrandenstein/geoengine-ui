--- conflicted
+++ resolved
@@ -34,25 +34,17 @@
         mat-flat-button
         id="analysisButton"
         class="mat-elevation-z4"
-<<<<<<< HEAD
-=======
         [class.sidenav-opened]="sidenav.opened"
->>>>>>> 4d6c4f02
         *ngIf="(analysisVisible$ | async) === false"
         (click)="showAnalysis()"
     >
         <mat-icon svgIcon="cogs"></mat-icon>
         Analysis
     </button>
-<<<<<<< HEAD
-    <mat-card id="analysisCard" *ngIf="analysisVisible$ | async"> Analysis</mat-card>
-    <wave-legend [layer]="selectedLayer$ | async"></wave-legend>
-=======
     <mat-card id="analysisCard" [class.sidenav-opened]="sidenav.opened" *ngIf="analysisVisible$ | async">
         <wave-app-analysis></wave-app-analysis>
     </mat-card>
     <wave-legend [layer]="dataSelectionService.rasterLayer | async"></wave-legend>
->>>>>>> 4d6c4f02
     <div class="mid-container" [style.height.px]="windowHeight$ | async">
         <wave-map-container #map [grid]="false">
             <ng-template ngFor let-layer [ngForOf]="layersReverse$ | async" [ngForTrackBy]="idFromLayer">
