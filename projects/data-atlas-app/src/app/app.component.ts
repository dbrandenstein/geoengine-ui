import {Observable, BehaviorSubject} from 'rxjs';
<<<<<<< HEAD
import {map} from 'rxjs/operators';

=======
import {first} from 'rxjs/operators';
>>>>>>> 4d6c4f02
import {
    AfterViewInit,
    ChangeDetectionStrategy,
    ChangeDetectorRef,
    Component,
    HostListener,
    Inject,
    OnInit,
    ViewChild,
    ViewContainerRef,
} from '@angular/core';
import {MatDialog} from '@angular/material/dialog';
import {MatIconRegistry} from '@angular/material/icon';
import {MatSidenav} from '@angular/material/sidenav';
import {
    Layer,
    LayoutService,
    UserService,
    RandomColorService,
    NotificationService,
    Config,
    ProjectService,
    MapService,
    MapContainerComponent,
    Time,
} from 'wave-core';
import {DomSanitizer} from '@angular/platform-browser';
import {ActivatedRoute} from '@angular/router';
import {AppConfig} from './app-config.service';
import {SelectLayersComponent} from './select-layers/select-layers.component';
import {ComponentPortal} from '@angular/cdk/portal';
import moment from 'moment';
import {DataSelectionService} from './data-selection.service';

@Component({
    selector: 'wave-app-root',
    templateUrl: './app.component.html',
    styleUrls: ['./app.component.scss'],
    changeDetection: ChangeDetectionStrategy.OnPush,
})
export class AppComponent implements OnInit, AfterViewInit {
    @ViewChild(MapContainerComponent, {static: true}) mapComponent: MapContainerComponent;
    @ViewChild(MatSidenav, {static: true}) sidenav: MatSidenav;

    readonly layersReverse$: Observable<Array<Layer>>;
    readonly analysisVisible$ = new BehaviorSubject(false);
    readonly windowHeight$ = new BehaviorSubject<number>(window.innerHeight);

    datasetPortal: ComponentPortal<SelectLayersComponent>;

    constructor(
        @Inject(Config) readonly config: AppConfig,
        readonly layoutService: LayoutService,
        readonly projectService: ProjectService,
        readonly dataSelectionService: DataSelectionService,
        readonly _vcRef: ViewContainerRef, // reference used by color picker
        private userService: UserService,
        private changeDetectorRef: ChangeDetectorRef,
        private dialog: MatDialog,
        private iconRegistry: MatIconRegistry,
        private randomColorService: RandomColorService,
        private activatedRoute: ActivatedRoute,
        private notificationService: NotificationService,
        private mapService: MapService,
        private sanitizer: DomSanitizer,
    ) {
        this.registerIcons();

        this.layersReverse$ = this.dataSelectionService.layers;
    }

    ngOnInit() {
        this.mapService.registerMapComponent(this.mapComponent);
    }

    ngAfterViewInit() {
        this.reset();
        this.mapComponent.resize();
    }

    idFromLayer(index: number, layer: Layer): number {
        return layer.id;
    }

    openDataMenu() {
        this.datasetPortal = new ComponentPortal(SelectLayersComponent);
        this.sidenav.open();
    }

    showAnalysis() {
        this.analysisVisible$.next(true);
    }

<<<<<<< HEAD
    private registerIcons() {
        this.iconRegistry.addSvgIconInNamespace(
            'geoengine',
            'logo',
            this.sanitizer.bypassSecurityTrustResourceUrl('assets/geoengine-white.svg'),
        );

        // used for navigation
        this.iconRegistry.addSvgIcon('cogs', this.sanitizer.bypassSecurityTrustResourceUrl('assets/icons/cogs.svg'));
    }

    @HostListener('window:resize')
    private windowHeight() {
        this.windowHeight$.next(window.innerHeight);
=======
    private reset() {
        this.projectService
            .getLayerStream()
            .pipe(first())
            .subscribe(() => {
                this.projectService.clearLayers();
                this.projectService.setTime(new Time(moment.utc()));
            });
>>>>>>> 4d6c4f02
    }
}<|MERGE_RESOLUTION|>--- conflicted
+++ resolved
@@ -1,10 +1,5 @@
 import {Observable, BehaviorSubject} from 'rxjs';
-<<<<<<< HEAD
-import {map} from 'rxjs/operators';
-
-=======
 import {first} from 'rxjs/operators';
->>>>>>> 4d6c4f02
 import {
     AfterViewInit,
     ChangeDetectionStrategy,
@@ -98,7 +93,16 @@
         this.analysisVisible$.next(true);
     }
 
-<<<<<<< HEAD
+    private reset() {
+        this.projectService
+            .getLayerStream()
+            .pipe(first())
+            .subscribe(() => {
+                this.projectService.clearLayers();
+                this.projectService.setTime(new Time(moment.utc()));
+            });
+    }
+
     private registerIcons() {
         this.iconRegistry.addSvgIconInNamespace(
             'geoengine',
@@ -113,15 +117,5 @@
     @HostListener('window:resize')
     private windowHeight() {
         this.windowHeight$.next(window.innerHeight);
-=======
-    private reset() {
-        this.projectService
-            .getLayerStream()
-            .pipe(first())
-            .subscribe(() => {
-                this.projectService.clearLayers();
-                this.projectService.setTime(new Time(moment.utc()));
-            });
->>>>>>> 4d6c4f02
     }
 }