import {DurationInputArg1, DurationInputArg2, Moment, MomentFormatSpecification, MomentInput, utc} from 'moment';
import {TimeIntervalDict, TimeStepDict, TimeStepGranularityDict, ToDict} from '../backend/backend.model';

export type TimeType = 'TimePoint' | 'TimeInterval';

type TimeStepDurationType =
    | 'millisecond'
    | 'milliseconds'
    | 'second'
    | 'seconds'
    | 'minute'
    | 'minutes'
    | 'hour'
    | 'hours'
    | 'day'
    | 'days'
    | 'month'
    | 'months'
    | 'year'
    | 'years';

export interface TimeStepDuration {
    durationAmount: number;
    durationUnit: TimeStepDurationType;
}

export const timeStepDurationToTimeStepDict = (duration: TimeStepDuration): TimeStepDict => {
    const mapGranularity = (durationUnit: TimeStepDurationType): TimeStepGranularityDict => {
        switch (durationUnit) {
            case 'millisecond':
            case 'milliseconds':
                return 'millis';
            case 'second':
            case 'seconds':
                return 'seconds';
            case 'minute':
            case 'minutes':
                return 'minutes';
            case 'hour':
            case 'hours':
                return 'hours';
            case 'day':
            case 'days':
                return 'days';
            case 'month':
            case 'months':
                return 'months';
            case 'year':
            case 'years':
                return 'years';
        }
    };

    return {
        step: duration.durationAmount,
        granularity: mapGranularity(duration.durationUnit),
    };
};

export const timeStepDurationToDurationInputArg2 = (durationUnit: TimeStepDurationType): DurationInputArg2 => {
    switch (durationUnit) {
        case 'millisecond':
        case 'milliseconds':
            return 'millisecond';
        case 'second':
        case 'seconds':
            return 'second';
        case 'minute':
        case 'minutes':
            return 'minute';
        case 'hour':
        case 'hours':
            return 'hour';
        case 'day':
        case 'days':
            return 'day';
        case 'month':
        case 'months':
            return 'month';
        case 'year':
        case 'years':
            return 'year';
    }
};

export const timeStepDictTotimeStepDuration = (timeStepDict: TimeStepDict): TimeStepDuration => {
    const mapGranularity = (granularity: TimeStepGranularityDict, plural: boolean): TimeStepDurationType => {
        switch (granularity) {
            case 'millis':
                return plural ? 'milliseconds' : 'millisecond';
            case 'seconds':
                return plural ? 'seconds' : 'second';
            case 'minutes':
                return plural ? 'minutes' : 'minute';
            case 'hours':
                return plural ? 'hours' : 'hour';
            case 'days':
                return plural ? 'days' : 'day';
            case 'months':
                return plural ? 'months' : 'month';
            case 'years':
                return plural ? 'years' : 'year';
        }
    };

    return {
        durationAmount: timeStepDict.step,
        durationUnit: mapGranularity(timeStepDict.granularity, timeStepDict.step > 1),
    };
};

<<<<<<< HEAD
const MIN_TIME_MOMENT = utc(-8_334_632_851_200_001 + 1, true);
const MAX_TIME_MOMENT = utc(8_210_298_412_800_000 - 1, true);
const DEFAULT_TIMEFORMAT = 'YYYY-MM-DDTHH:mm:ssZ';
=======
export const timeStepGranularityOptions: Array<TimeStepGranularityDict> = [
    'millis',
    'seconds',
    'minutes',
    'hours',
    'days',
    'months',
    'years',
];
>>>>>>> 0fe9a529

export class Time implements ToDict<TimeIntervalDict> {
    readonly start: Moment;
    readonly end: Moment;

    constructor(start: MomentInput, end?: MomentInput, format?: MomentFormatSpecification) {
        this.start = utc(start, format, true);
        if (end) {
            this.end = utc(end, format, true);
        } else {
            this.end = this.start.clone();
        }
    }

    static fromDict(dict: TimeIntervalDict): Time {
        return new Time(dict.start, dict.end);
    }

    toDict(): TimeIntervalDict {
        return {
            start: this.start.valueOf(),
            end: this.end.valueOf(),
        };
    }

    get type(): TimeType {
        if (this.start.isSame(this.end)) {
            return 'TimePoint';
        } else {
            return 'TimeInterval';
        }
    }

    add(durationAmount: DurationInputArg1, durationUnit?: DurationInputArg2): Time {
        return new Time(this.start.clone().add(durationAmount, durationUnit), this.end.clone().add(durationAmount, durationUnit));
    }

    addDuration(timeStepDuration: TimeStepDuration): Time {
        return this.add(timeStepDuration.durationAmount, timeStepDurationToDurationInputArg2(timeStepDuration.durationUnit));
    }

    subtract(durationAmount: DurationInputArg1, durationUnit?: DurationInputArg2): Time {
        return new Time(this.start.clone().subtract(durationAmount, durationUnit), this.end.clone().subtract(durationAmount, durationUnit));
    }

    clone(): Time {
        return new Time(this.start.clone(), this.end.clone());
    }

    isSame(other: Time): boolean {
        return !!other && this.type === other.type && this.start.isSame(other.start) && this.end.isSame(other.end);
    }

    isValid(): boolean {
        return !!this.start && !!this.end && this.start.isValid() && this.end.isValid() && this.start <= this.end;
    }

    /**
     * Checks if `this` value is before the `other` value on both `start` and `end` values.
     */
    isBefore(other: Time): boolean {
        return this.start < other.start && this.end < other.end;
    }

    isStartMin(): boolean {
        return this.start.isSame(MIN_TIME_MOMENT);
    }

    isEndMax(): boolean {
        return this.end.isSame(MAX_TIME_MOMENT);
    }

    asRequestString(): string {
        switch (this.type) {
            case 'TimePoint':
                return this.start.toISOString();
            case 'TimeInterval':
                return `${this.start.toISOString()}/${this.end.toISOString()}`;
        }
    }

    toString(format = DEFAULT_TIMEFORMAT): string {
        switch (this.type) {
            case 'TimePoint':
                return this.startString(format);
            case 'TimeInterval':
                const start = this.startString(format);
                const end = this.endString(format);
                return `${start} - ${end}`;
        }
    }

    startString(format = DEFAULT_TIMEFORMAT): string {
        return this.start.format(format);
    }

    endString(format = DEFAULT_TIMEFORMAT): string {
        return this.end.format(format);
    }

    public startStringOrNegInf(format = DEFAULT_TIMEFORMAT): string {
        if (this.isStartMin()) {
            return '-∞';
        }
        return this.startString(format);
    }

    public endStringOrPosInf(format = DEFAULT_TIMEFORMAT): string {
        if (this.isEndMax()) {
            return '∞';
        }
        return this.endString(format);
    }

    timeBounds(): Time {
        return new Time(MIN_TIME_MOMENT, MAX_TIME_MOMENT);
    }
}<|MERGE_RESOLUTION|>--- conflicted
+++ resolved
@@ -109,11 +109,10 @@
     };
 };
 
-<<<<<<< HEAD
 const MIN_TIME_MOMENT = utc(-8_334_632_851_200_001 + 1, true);
 const MAX_TIME_MOMENT = utc(8_210_298_412_800_000 - 1, true);
 const DEFAULT_TIMEFORMAT = 'YYYY-MM-DDTHH:mm:ssZ';
-=======
+
 export const timeStepGranularityOptions: Array<TimeStepGranularityDict> = [
     'millis',
     'seconds',
@@ -123,7 +122,6 @@
     'months',
     'years',
 ];
->>>>>>> 0fe9a529
 
 export class Time implements ToDict<TimeIntervalDict> {
     readonly start: Moment;
