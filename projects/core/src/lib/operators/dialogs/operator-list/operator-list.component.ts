--- conflicted
+++ resolved
@@ -21,12 +21,9 @@
 import {InterpolationComponent} from '../interpolation/interpolation.component';
 import {RasterScalingComponent} from '../raster-scaling/raster-scaling.component';
 import {NeighborhoodAggregateComponent} from '../neighborhood-aggregate/neighborhood-aggregate.component';
-<<<<<<< HEAD
 import {TimeShiftComponent} from '../time-shift/time-shift.component';
 import {PieChartComponent} from '../pie-chart/pie-chart.component';
-=======
 import {RasterizationComponent} from '../rasterization/rasterization.component';
->>>>>>> da68e10a
 
 /**
  * This type encapsulates…
@@ -71,7 +68,6 @@
             description: 'Attach raster values to multi-point data',
         },
         {
-<<<<<<< HEAD
             component: TimeShiftComponent,
             type: {
                 NAME: 'Time Shift',
@@ -79,8 +75,7 @@
             },
             description: 'Shift the time validity of the input layer',
         },
-
-=======
+        {
             component: RasterizationComponent,
             type: {
                 NAME: 'Rasterization',
@@ -88,7 +83,6 @@
             },
             description: 'Rasterize points',
         },
->>>>>>> da68e10a
         // {
         //     component: RasterPolygonClipOperatorComponent,
         //     type: {
