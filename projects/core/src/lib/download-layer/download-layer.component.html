--- conflicted
+++ resolved
@@ -45,14 +45,11 @@
             </mat-card-header>
 
             <mat-card-content>
-<<<<<<< HEAD
                 <geoengine-time-interval-input
                     [allowRanges]="config.TIME.ALLOW_RANGES"
                     formControlName="timeInterval"
+                    (input)="unsubscribeTime()"
                 ></geoengine-time-interval-input>
-=======
-                <geoengine-time-interval-input formControlName="timeInterval" (input)="unsubscribeTime()"></geoengine-time-interval-input>
->>>>>>> b3707505
             </mat-card-content>
         </mat-card>
 
