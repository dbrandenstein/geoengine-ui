import {NgModule} from '@angular/core';
import {MatAutocompleteModule} from '@angular/material/autocomplete';
import {MatButtonModule} from '@angular/material/button';
import {MatButtonToggleModule} from '@angular/material/button-toggle';
import {MatCardModule, MAT_CARD_CONFIG} from '@angular/material/card';
import {MatCheckboxModule} from '@angular/material/checkbox';
import {MatChipsModule} from '@angular/material/chips';
import {MatDatepickerModule} from '@angular/material/datepicker';
import {MatDialogModule} from '@angular/material/dialog';
import {MatExpansionModule} from '@angular/material/expansion';
import {MatGridListModule} from '@angular/material/grid-list';
import {MatIconModule} from '@angular/material/icon';
import {MatInputModule} from '@angular/material/input';
import {MatListModule} from '@angular/material/list';
import {MatMenuModule} from '@angular/material/menu';
import {MatPaginatorModule} from '@angular/material/paginator';
import {MatProgressBarModule} from '@angular/material/progress-bar';
import {MatProgressSpinnerModule} from '@angular/material/progress-spinner';
import {MatRadioModule} from '@angular/material/radio';
import {MatSelectModule} from '@angular/material/select';
import {MatSidenavModule} from '@angular/material/sidenav';
import {MatSliderModule} from '@angular/material/slider';
import {MatSlideToggleModule} from '@angular/material/slide-toggle';
import {MatSnackBarModule} from '@angular/material/snack-bar';
import {MatStepperModule} from '@angular/material/stepper';
import {MatTableModule} from '@angular/material/table';
import {MatTabsModule} from '@angular/material/tabs';
import {MatToolbarModule} from '@angular/material/toolbar';
import {MatTooltipModule} from '@angular/material/tooltip';
import {ColorPickerModule} from 'ngx-color-picker';
import {DragDropModule} from '@angular/cdk/drag-drop';
import {FormsModule, ReactiveFormsModule} from '@angular/forms';
import {provideHttpClient, withInterceptorsFromDi} from '@angular/common/http';
import {DialogHeaderComponent} from './dialogs/dialog-header/dialog-header.component';
import {DialogSectionHeadingComponent} from './dialogs/dialog-section-heading/dialog-section-heading.component';
import {VatLogoComponent} from './logo.component';
import {LoginComponent} from './users/login/login.component';
import {SafeHtmlPipe} from './util/pipes/safe-html.pipe';
import {TrimPipe} from './util/pipes/trim.pipe';
import {CssStringToRgbaPipe} from './util/pipes/css-string-to-rgba.pipe';
import {HighlightPipe} from './util/pipes/highlight.pipe';

import {RgbaToCssStringPipe} from './util/pipes/rgba-to-css-string.pipe';
import {CommonModule as AngularCommonModule} from '@angular/common';
import {DialogHelpComponent} from './dialogs/dialog-help/dialog-help.component';
import {SidenavHeaderComponent} from './sidenav/sidenav-header/sidenav-header.component';
import {SidenavContainerComponent} from './sidenav/sidenav-container/sidenav-container.component';
import {NavigationComponent} from './sidenav/navigation/navigation.component';
import {SidenavSearchComponent, SidenavSearchRightDirective} from './sidenav/sidenav-search/sidenav-search.component';
import {ZoomHandlesComponent} from './map/zoom-handles/zoom-handles.component';
import {MapContainerComponent} from './map/map-container/map-container.component';
import {OlRasterLayerComponent, OlVectorLayerComponent} from './map/map-layer.component';
import {RenameLayerComponent} from './layers/rename-layer/rename-layer.component';
import {VectorLegendComponent} from './layers/legend/legend-vector/vector-legend.component';
import {LayerListComponent} from './layers/layer-list/layer-list.component';
import {LayerListElementComponent} from './layers/layer-list/layer-list-element/layer-list-element.component';
import {
    CastMeasurementToClassificationPipe,
    CastMeasurementToContinuousPipe,
    RasterLegendComponent,
} from './layers/legend/legend-raster/raster-legend.component';
import {SafeStylePipe} from './util/pipes/safe-style.pipe';
import {SmallTimeInteractionComponent} from './time/small-time-interaction/small-time-interaction.component';
import {TimeConfigComponent} from './time/time-config/time-config.component';
import {WorkspaceSettingsComponent} from './project/workspace-settings/workspace-settings.component';
import {ChangeSpatialReferenceComponent} from './project/change-spatial-reference/change-spatial-reference.component';
import {IfGuestDirective} from './util/directives/if-guest.directive';
import {IfLoggedInDirective} from './util/directives/if-logged-in.directive';
import {NewProjectComponent} from './project/new-project/new-project.component';
import {LoadProjectComponent} from './project/load-project/load-project.component';
import {SaveProjectAsComponent} from './project/save-project-as/save-project-as.component';
import {MultiLayerSelectionComponent} from './operators/dialogs/helpers/multi-layer-selection/multi-layer-selection.component';
import {OperatorListComponent} from './operators/dialogs/operator-list/operator-list.component';
import {ExpressionOperatorComponent} from './operators/dialogs/expression-operator/expression-operator.component';
import {OperatorOutputNameComponent} from './operators/dialogs/helpers/operator-output-name/operator-output-name.component';
import {AddDataComponent} from './datasets/add-data/add-data.component';
import {DatasetListComponent} from './datasets/dataset-list/dataset-list.component';
import {DatasetComponent} from './datasets/dataset/dataset.component';
import {PlotListComponent} from './plots/plot-list/plot-list.component';
import {StatisticsPlotComponent} from './operators/dialogs/statistics-plot/statistics-plot.component';
import {PlotDetailViewComponent} from './plots/plot-detail-view/plot-detail-view.component';
import {PlotListEntryComponent} from './plots/plot-list-entry/plot-list-entry.component';
import {HistogramOperatorComponent} from './operators/dialogs/histogram-operator/histogram-operator.component';
import {BoxPlotOperatorComponent} from './operators/dialogs/boxplot-operator/boxplot-operator.component';
import {ScatterplotOperatorComponent} from './operators/dialogs/scatterplot-operator/scatterplot-operator.component';
import {LayerSelectionComponent} from './operators/dialogs/helpers/layer-selection/layer-selection.component';
import {LineageGraphComponent} from './provenance/lineage-graph/lineage-graph.component';
// eslint-disable-next-line max-len
import {MeanRasterPixelValuesOverTimeDialogComponent} from './operators/dialogs/mean-raster-pixel-values-over-time-dialog/mean-raster-pixel-values-over-time-dialog.component';
import {RasterVectorJoinComponent} from './operators/dialogs/raster-vector-join/raster-vector-join.component';
import {RasterStackerComponent} from './operators/dialogs/raster-stacker/raster-stacker.component';
import {RasterTypeConversionComponent} from './operators/dialogs/raster-type-conversion/raster-type-conversion.component';
import {RasterScalingComponent} from './operators/dialogs/raster-scaling/raster-scaling.component';
import {PointInPolygonFilterOperatorComponent} from './operators/dialogs/point-in-polygon-filter/point-in-polygon-filter.component';
import {UploadComponent} from './datasets/upload/upload.component';
import {DataTableComponent} from './datatable/table/table.component';
import {TabsComponent} from './tabs/tabs.component';
import {PortalModule} from '@angular/cdk/portal';
import {DrawFeaturesComponent} from './datasets/draw-features/draw-features.component';
import {FeatureAttributeOvertimeComponent} from './operators/dialogs/feature-attribute-over-time/feature-attribute-over-time.component';
import {NotificationsComponent} from './project/notifications/notifications.component';
import {TemporalRasterAggregationComponent} from './operators/dialogs/temporal-raster-aggregation/temporal-raster-aggregation.component';
import {DragAndDropComponent} from './datasets/drag-and-drop/drag-and-drop.component';
import {AddWorkflowComponent} from './datasets/add-workflow/add-workflow.component';
import {ProvenanceTableComponent} from './provenance/table/provenance-table.component';
import {ScrollingModule} from '@angular/cdk/scrolling';
import {LayerListMenuComponent} from './layers/layer-list/layer-list-menu/layer-list-menu.component';
import {ModalLoginComponent} from './users/modal-login/modal-login.component';
import {CodeEditorComponent} from './util/components/code-editor.component';
import {TimeStepSelectorComponent} from './time/time-step-selector/time-step-selector.component';
import {AutocompleteSelectDirective} from './util/directives/autocomplete-select.directive';
import {TokenLoginComponent} from './users/token-login/token-login.component';
import {TimeSliderComponent} from './time/time-slider/time-slider.component';
import {FullDisplayComponent} from './datatable/table/full-display/full-display.component';
import {LayerCollectionListComponent} from './layer-collections/layer-collection-list/layer-collection-list.component';
import {LayerCollectionNavigationComponent} from './layer-collections/layer-collection-navigation/layer-collection-navigation.component';
import {ClassHistogramOperatorComponent} from './operators/dialogs/class-histogram-operator/class-histogram-operator.component';
import {ColumnRangeFilterComponent} from './operators/dialogs/column-range-filter/column-range-filter.component';
import {LayerCollectionDropdownComponent} from './layer-collections/layer-collection-dropdown/layer-collection-dropdown.component';
import {NgxMatSelectSearchModule} from 'ngx-mat-select-search';
import {DialogSplashCheckboxComponent} from './dialogs/dialog-splash-checkbox/dialog-splash-checkbox.component';
import {MediaviewComponent} from './datatable/mediaview/mediaview.component';
import {MediaviewDialogComponent} from './datatable/mediaview/dialog/mediaview.dialog.component';
import {MediaviewPlaylistComponent} from './datatable/mediaview/playlist/mediaview.playlist.component';
import {OidcComponent} from './users/oidc/oidc.component';
import {InterpolationComponent} from './operators/dialogs/interpolation/interpolation.component';
import {NeighborhoodAggregateComponent} from './operators/dialogs/neighborhood-aggregate/neighborhood-aggregate.component';
import {NotFoundPageComponent} from './util/components/not-found/not-found-page.component';
import {BackendStatusPageComponent} from './util/components/backend-status-page/backend-status-page.component';
import {SymbologyCreatorComponent} from './layers/symbology/symbology-creator/symbology-creator.component';
import {OperatorDialogContainerComponent} from './operators/dialogs/helpers/operator-dialog-container/operator-dialog-container.component';
import {MAT_FORM_FIELD_DEFAULT_OPTIONS} from '@angular/material/form-field';
import {LayerCollectionLayerComponent} from './layer-collections/layer-collection-layer/layer-collection-layer.component';
import {LayerCollectionLayerDetailsComponent} from './layer-collections/layer-collection-layer-details/layer-collection-layer-details.component';
import {TimeShiftComponent} from './operators/dialogs/time-shift/time-shift.component';
import {PieChartComponent} from './operators/dialogs/pie-chart/pie-chart.component';
import {RasterizationComponent} from './operators/dialogs/rasterization/rasterization.component';
import {UserSessionComponent} from './users/user-session/user-session.component';
import {QuotaInfoComponent} from './users/quota/quota-info/quota-info.component';
import {LineSimplificationComponent} from './operators/dialogs/line-simplification/line-simplification.component';
import {TaskListComponent} from './tasks/task-list/task-list.component';
import {RgbaCompositeComponent} from './operators/dialogs/rgb-composite/rgb-composite.component';
import {RolesComponent} from './users/roles/roles.component';
import {VectorExpressionComponent} from './operators/dialogs/vector-expression/vector-expression.component';
import {CommonConfig, CommonModule} from '@geoengine/common';
import {SymbologyEditorComponent} from './layers/symbology/symbology-editor/symbology-editor.component';
import {MapResolutionExtentOverlayComponent} from './map/map-info/map-resolution-extent-overlay.component';
import {DownloadLayerComponent} from './download-layer/download-layer.component';
import {BandwiseExpressionOperatorComponent} from './operators/dialogs/bandwise-expression-operator/bandwise-expression-operator.component';
import {BandNeighborhoodAggregateComponent} from './operators/dialogs/band-neighborhood-aggregate/band-neighborhood-aggregate.component';
import {CoreConfig} from './config.service';

export const MATERIAL_MODULES = [
    MatAutocompleteModule,
    MatButtonModule,
    MatButtonToggleModule,
    MatCardModule,
    MatCheckboxModule,
    MatChipsModule,
    MatDatepickerModule,
    MatDialogModule,
    MatExpansionModule,
    MatExpansionModule,
    MatGridListModule,
    MatIconModule,
    MatInputModule,
    MatListModule,
    MatMenuModule,
    MatPaginatorModule,
    MatProgressBarModule,
    MatProgressSpinnerModule,
    MatRadioModule,
    MatSelectModule,
    MatSidenavModule,
    MatSlideToggleModule,
    MatSliderModule,
    MatSnackBarModule,
    MatStepperModule,
    MatTableModule,
    MatTabsModule,
    MatToolbarModule,
    MatTooltipModule,
];

const CORE_PIPES = [
    CastMeasurementToClassificationPipe,
    CastMeasurementToContinuousPipe,
    CssStringToRgbaPipe,
    HighlightPipe,
    RgbaToCssStringPipe,
    SafeHtmlPipe,
    SafeStylePipe,
    TrimPipe,
];

const CORE_COMPONENTS = [
    AddDataComponent,
    AddWorkflowComponent,
    AutocompleteSelectDirective,
    BackendStatusPageComponent,
    BoxPlotOperatorComponent,
    ChangeSpatialReferenceComponent,
    ClassHistogramOperatorComponent,
    CodeEditorComponent,
    BandNeighborhoodAggregateComponent,
    BandwiseExpressionOperatorComponent,
    ColumnRangeFilterComponent,
    DatasetComponent,
    DatasetListComponent,
    DataTableComponent,
    DialogHeaderComponent,
    DialogHelpComponent,
    DialogSectionHeadingComponent,
    DialogSplashCheckboxComponent,
    DownloadLayerComponent,
    DragAndDropComponent,
    DrawFeaturesComponent,
    ExpressionOperatorComponent,
    FeatureAttributeOvertimeComponent,
    FullDisplayComponent,
    HistogramOperatorComponent,
    IfGuestDirective,
    IfLoggedInDirective,
    InterpolationComponent,
    LayerCollectionDropdownComponent,
    LayerCollectionLayerComponent,
    LayerCollectionLayerDetailsComponent,
    LayerCollectionListComponent,
    LayerCollectionNavigationComponent,
    LayerListComponent,
    LayerListElementComponent,
    LayerListMenuComponent,
    LayerSelectionComponent,
    LineageGraphComponent,
    LineageGraphComponent,
    LineSimplificationComponent,
    LoadProjectComponent,
    LoginComponent,
    MapContainerComponent,
    MapResolutionExtentOverlayComponent,
    MeanRasterPixelValuesOverTimeDialogComponent,
    MediaviewComponent,
    MediaviewDialogComponent,
    MediaviewPlaylistComponent,
    ModalLoginComponent,
    MultiLayerSelectionComponent,
    NavigationComponent,
    NeighborhoodAggregateComponent,
    NewProjectComponent,
    NotFoundPageComponent,
    NotificationsComponent,
    OidcComponent,
    OlRasterLayerComponent,
    OlVectorLayerComponent,
    OperatorDialogContainerComponent,
    OperatorListComponent,
    OperatorOutputNameComponent,
    PieChartComponent,
    PlotDetailViewComponent,
    PlotListComponent,
    PlotListEntryComponent,
    PointInPolygonFilterOperatorComponent,
    ProvenanceTableComponent,
    QuotaInfoComponent,
    RasterizationComponent,
    RasterLegendComponent,
    RasterLegendComponent,
    RasterScalingComponent,
    RasterStackerComponent,
    RasterTypeConversionComponent,
    RasterVectorJoinComponent,
    RenameLayerComponent,
    RgbaCompositeComponent,
    RolesComponent,
    SaveProjectAsComponent,
    ScatterplotOperatorComponent,
    SidenavContainerComponent,
    SidenavHeaderComponent,
    SidenavSearchComponent,
    SidenavSearchRightDirective,
    SmallTimeInteractionComponent,
    StatisticsPlotComponent,
    SymbologyCreatorComponent,
    SymbologyEditorComponent,
    TabsComponent,
    TaskListComponent,
    TemporalRasterAggregationComponent,
    TimeConfigComponent,
    TimeShiftComponent,
    TimeSliderComponent,
    TimeStepSelectorComponent,
    TokenLoginComponent,
    UploadComponent,
    UserSessionComponent,
    VatLogoComponent,
    VectorExpressionComponent,
    VectorLegendComponent,
    WorkspaceSettingsComponent,
    ZoomHandlesComponent,
];

@NgModule({
    declarations: [...CORE_PIPES, ...CORE_COMPONENTS],
    exports: [
        /* re-exports */
        ...MATERIAL_MODULES,
        PortalModule,
        ReactiveFormsModule,
        ScrollingModule,
        /* library exports */
        ...CORE_PIPES,
        ...CORE_COMPONENTS,
        CommonModule,
    ],
    imports: [
        ...MATERIAL_MODULES,
        ColorPickerModule,
        AngularCommonModule,
        CommonModule,
        DragDropModule,
        FormsModule,
        NgxMatSelectSearchModule,
        PortalModule,
        ReactiveFormsModule,
        ScrollingModule,
    ],
    providers: [
        {provide: MAT_FORM_FIELD_DEFAULT_OPTIONS, useValue: {appearance: 'fill'}},
        {provide: MAT_CARD_CONFIG, useValue: {appearance: 'outlined'}},
<<<<<<< HEAD
        {provide: CommonConfig, useExisting: CoreConfig},
=======
        CommonConfig,
        provideHttpClient(withInterceptorsFromDi()),
>>>>>>> cc96bfd7
    ],
})
export class CoreModule {}<|MERGE_RESOLUTION|>--- conflicted
+++ resolved
@@ -327,12 +327,8 @@
     providers: [
         {provide: MAT_FORM_FIELD_DEFAULT_OPTIONS, useValue: {appearance: 'fill'}},
         {provide: MAT_CARD_CONFIG, useValue: {appearance: 'outlined'}},
-<<<<<<< HEAD
         {provide: CommonConfig, useExisting: CoreConfig},
-=======
-        CommonConfig,
         provideHttpClient(withInterceptorsFromDi()),
->>>>>>> cc96bfd7
     ],
 })
 export class CoreModule {}