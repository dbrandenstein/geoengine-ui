import {Injectable} from '@angular/core';
import {HttpClient, HttpEvent, HttpHeaders, HttpParams} from '@angular/common/http';
import {Observable, Subject} from 'rxjs';
import {Config} from '../config.service';
import {bboxDictToExtent, unixTimestampToIsoString} from '../util/conversions';
import {
    BBoxDict,
    CreateProjectResponseDict,
    DatasetDict,
    PlotDict,
    ProjectLayerDict,
    ProjectDict,
    ProjectFilterDict,
    ProjectListingDict,
    ProjectOrderByDict,
    ProjectPermissionDict,
    RegisterWorkflowResultDict,
    RegistrationDict,
    SessionDict,
    STRectangleDict,
    SrsString,
    TimeIntervalDict,
    TimeStepDict,
    UUID,
    WorkflowDict,
    PlotDataDict,
    UploadResponseDict,
    CreateDatasetDict,
    AutoCreateDatasetDict,
    DatasetIdResponseDict,
    MetaDataSuggestionDict,
    SuggestMetaDataDict,
    ResultDescriptorDict,
    SpatialReferenceSpecificationDict,
    DataSetProviderListingDict,
    ProvenanceEntryDict,
    DatasetOrderByDict,
    LayerDict,
    LayerCollectionDict,
    AuthCodeRequestURL,
    BackendInfoDict,
<<<<<<< HEAD
    WcsParamsDict,
=======
    QuotaDict,
>>>>>>> a753f3b7
} from './backend.model';

@Injectable({
    providedIn: 'root',
})
export class BackendService {
    readonly wmsBaseUrl = `${this.config.API_URL}/wms`;
    readonly wcsBaseUrl = `${this.config.API_URL}/wcs`;

    constructor(protected readonly http: HttpClient, protected readonly config: Config) {}

    registerUser(request: {email: string; password: string; realName: string}): Observable<RegistrationDict> {
        return this.http.post<RegistrationDict>(this.config.API_URL + '/user', request);
    }

    loginUser(request: {email: string; password: string}): Observable<SessionDict> {
        return this.http.post<SessionDict>(this.config.API_URL + '/login', request);
    }

    getSession(sessionId: UUID): Observable<SessionDict> {
        return this.http.get<SessionDict>(this.config.API_URL + '/session', {
            headers: new HttpHeaders().set('Authorization', `Bearer ${sessionId}`),
        });
    }

    logoutUser(sessionId: UUID): Observable<void> {
        return this.http.post<void>(this.config.API_URL + '/logout', null, {
            headers: new HttpHeaders().set('Authorization', `Bearer ${sessionId}`),
        });
    }

    createAnonymousUserSession(): Observable<SessionDict> {
        return this.http.post<SessionDict>(this.config.API_URL + '/anonymous', null);
    }

    oidcInit(): Observable<AuthCodeRequestURL> {
        return this.http.post<AuthCodeRequestURL>(this.config.API_URL + '/oidcInit', null);
    }

    oidcLogin(request: {sessionState: string; code: string; state: string}): Observable<SessionDict> {
        return this.http.post<SessionDict>(this.config.API_URL + '/oidcLogin', request);
    }

    createProject(
        request: {
            name: string;
            description: string;
            bounds: STRectangleDict;
            timeStep: TimeStepDict;
        },
        sessionId: UUID,
    ): Observable<CreateProjectResponseDict> {
        return this.http.post<CreateProjectResponseDict>(this.config.API_URL + '/project', request, {
            headers: BackendService.authorizationHeader(sessionId),
        });
    }

    updateProject(
        request: {
            id: UUID;
            name?: string;
            description?: string;
            layers?: Array<ProjectLayerDict | 'none' | 'delete'>;
            plots?: Array<PlotDict | 'none' | 'delete'>;
            bounds?: STRectangleDict;
            timeStep?: TimeStepDict;
        },
        sessionId: UUID,
    ): Observable<void> {
        return this.http.patch<void>(`${this.config.API_URL}/project/${request.id}`, request, {
            headers: BackendService.authorizationHeader(sessionId),
        });
    }

    deleteProject(projectId: UUID, sessionId: UUID): Observable<void> {
        return this.http.get<void>(`${this.config.API_URL}/project/${projectId}`, {
            headers: BackendService.authorizationHeader(sessionId),
        });
    }

    loadProject(projectId: UUID, sessionId: UUID, projectVersionId?: UUID): Observable<ProjectDict> {
        let requestUri = `${this.config.API_URL}/project/${projectId}`;
        if (projectVersionId) {
            requestUri += `/${projectVersionId}`;
        }

        return this.http.get<ProjectDict>(requestUri, {
            headers: BackendService.authorizationHeader(sessionId),
        });
    }

    listProjects(
        request: {
            permissions: Array<ProjectPermissionDict>;
            filter: ProjectFilterDict;
            order: ProjectOrderByDict;
            offset: number;
            limit: number;
        },
        sessionId: UUID,
    ): Observable<Array<ProjectListingDict>> {
        const params = new NullDiscardingHttpParams();
        params.setMapped('permissions', request.permissions, JSON.stringify);
        params.setMapped('filter', request.filter, (filter) => (filter === 'None' ? 'None' : JSON.stringify(filter)));
        params.set('order', request.order);
        params.setMapped('offset', request.offset, JSON.stringify);
        params.setMapped('limit', request.limit, JSON.stringify);

        return this.http.get<Array<ProjectListingDict>>(this.config.API_URL + '/projects', {
            params: params.httpParams,
            headers: BackendService.authorizationHeader(sessionId),
        });
    }

    registerWorkflow(workflow: WorkflowDict, sessionId: UUID): Observable<RegisterWorkflowResultDict> {
        return this.http.post<RegisterWorkflowResultDict>(this.config.API_URL + '/workflow', workflow, {
            headers: BackendService.authorizationHeader(sessionId),
        });
    }

    getWorkflow(workflowId: UUID, sessionId: UUID): Observable<WorkflowDict> {
        return this.http.get<WorkflowDict>(this.config.API_URL + `/workflow/${workflowId}`, {
            headers: BackendService.authorizationHeader(sessionId),
        });
    }

    getWorkflowMetadata(workflowId: UUID, sessionId: UUID): Observable<ResultDescriptorDict> {
        return this.http.get<ResultDescriptorDict>(this.config.API_URL + `/workflow/${workflowId}/metadata`, {
            headers: BackendService.authorizationHeader(sessionId),
        });
    }

    getBackendInfo(): Observable<BackendInfoDict> {
        return this.http.get<BackendInfoDict>(this.config.API_URL + '/info');
    }

    getBackendAvailable(): Observable<void> {
        return this.http.get<void>(this.config.API_URL + '/available');
    }

    getWorkflowProvenance(workflowId: UUID, sessionId: UUID): Observable<Array<ProvenanceEntryDict>> {
        return this.http.get<Array<ProvenanceEntryDict>>(this.config.API_URL + `/workflow/${workflowId}/provenance`, {
            headers: BackendService.authorizationHeader(sessionId),
        });
    }

    downloadWorkflowMetadata(workflowId: UUID, sessionId: UUID): Observable<HttpEvent<Blob>> {
        return this.http.get(this.config.API_URL + `/workflow/${workflowId}/allMetadata/zip`, {
            headers: BackendService.authorizationHeader(sessionId),
            responseType: 'blob',
            reportProgress: true,
            observe: 'events',
        });
    }

    downloadRasterLayer(workflowId: UUID, sessionId: UUID, wcsParams: WcsParamsDict): Observable<HttpEvent<Blob>> {
        const params = new NullDiscardingHttpParams();

        params.set('service', wcsParams.service);
        params.set('request', wcsParams.request);
        params.set('version', wcsParams.version);
        params.set('identifier', wcsParams.identifier);
        params.set('boundingbox', wcsParams.boundingbox);
        params.set('format', wcsParams.format);
        params.set('gridbasecrs', wcsParams.gridbasecrs);
        params.set('gridcs', wcsParams.gridcs);
        params.set('gridtype', wcsParams.gridtype);
        params.set('gridorigin', wcsParams.gridorigin);
        params.set('gridoffsets', wcsParams.gridoffsets);
        params.set('time', wcsParams.time);
        params.set('nodatavalue', wcsParams.nodatavalue);

        return this.http.get(this.config.API_URL + `/wcs/${workflowId}`, {
            headers: BackendService.authorizationHeader(sessionId),
            params: params.httpParams,
            responseType: 'blob',
            reportProgress: true,
            observe: 'events',
        });
    }

    setSessionProject(projectId: UUID, sessionId: UUID): Observable<void> {
        const response = new Subject<void>();
        this.http
            .post<void>(`${this.config.API_URL}/session/project/${projectId}`, null, {
                headers: BackendService.authorizationHeader(sessionId),
            })
            .subscribe(response);
        return response;
    }

    wfsGetFeature(
        request: {
            workflowId: UUID;
            bbox: BBoxDict;
            time?: TimeIntervalDict;
            srsName?: SrsString;
            namespaces?: string;
            count?: number;
            sortBy?: string;
            resultType?: string;
            filter?: string;
            propertyName?: string;
            // vendor parameter for specifying the spatial resolution
            queryResolution?: number; // TODO: allow x and y seperately
        },
        sessionId: UUID,
    ): Observable<any> {
        const params = new NullDiscardingHttpParams();

        params.set('service', 'WFS');
        params.set('version', '2.0.0');
        params.set('request', 'GetFeature');
        params.set('outputFormat', 'application/json');

        params.set('typeNames', `${request.workflowId}`);
        params.setMapped('bbox', request.bbox, (bbox) => bboxDictToExtent(bbox).join(','));
        params.setMapped('time', request.time, (time) => `${unixTimestampToIsoString(time.start)}/${unixTimestampToIsoString(time.end)}`);
        params.set('srsName', request.srsName);
        params.setMapped('queryResolution', request.queryResolution, (r) => r.toString());

        // these probably do not work yet
        params.set('namespaces', request.namespaces);
        params.setMapped('count', request.count, JSON.stringify);
        params.set('sortBy', request.sortBy);
        params.set('resultType', request.resultType);
        params.set('filter', request.filter);
        params.set('propertyName', request.propertyName);

        return this.http.get<any>(`${this.config.API_URL}/wfs/${request.workflowId}`, {
            headers: BackendService.authorizationHeader(sessionId),
            params: params.httpParams,
        });
    }

    getPlot(
        workflowId: UUID,
        request: {
            bbox: BBoxDict;
            crs: SrsString;
            time: TimeIntervalDict;
            spatialResolution: [number, number];
        },
        sessionId: UUID,
    ): Observable<PlotDataDict> {
        const params = new NullDiscardingHttpParams();

        params.setMapped('bbox', request.bbox, (bbox) => bboxDictToExtent(bbox).join(','));
        params.set('crs', request.crs);
        params.setMapped('time', request.time, (time) => `${unixTimestampToIsoString(time.start)}/${unixTimestampToIsoString(time.end)}`);
        params.setMapped('spatialResolution', request.spatialResolution, (resolution) => resolution.join(','));

        return this.http.get<PlotDataDict>(this.config.API_URL + `/plot/${workflowId}`, {
            headers: BackendService.authorizationHeader(sessionId),
            params: params.httpParams,
        });
    }

    getDataset(sessionId: UUID, datasetId: UUID): Observable<DatasetDict> {
        return this.http.get<DatasetDict>(this.config.API_URL + `/dataset/${datasetId}`, {
            headers: BackendService.authorizationHeader(sessionId),
        });
    }

    getDatasets(
        sessionId: UUID,
        offset: number = 0,
        limit: number = 20,
        order: DatasetOrderByDict = 'NameAsc',
    ): Observable<Array<DatasetDict>> {
        const params = new NullDiscardingHttpParams();
        params.setMapped('offset', offset, (r) => r.toString());
        params.setMapped('limit', limit, (r) => r.toString());
        params.set('order', order);

        return this.http.get<Array<DatasetDict>>(this.config.API_URL + '/datasets', {
            params: params.httpParams,
            headers: BackendService.authorizationHeader(sessionId),
        });
    }

    upload(sessionId: UUID, form: FormData): Observable<HttpEvent<UploadResponseDict>> {
        return this.http.post<UploadResponseDict>(this.config.API_URL + '/upload', form, {
            headers: BackendService.authorizationHeader(sessionId),
            reportProgress: true,
            observe: 'events',
        });
    }

    createDataset(sessionId: UUID, createDataset: CreateDatasetDict): Observable<DatasetIdResponseDict> {
        return this.http.post<DatasetIdResponseDict>(this.config.API_URL + '/dataset', createDataset, {
            headers: BackendService.authorizationHeader(sessionId),
        });
    }

    autoCreateDataset(sessionId: UUID, createDataset: AutoCreateDatasetDict): Observable<DatasetIdResponseDict> {
        return this.http.post<DatasetIdResponseDict>(this.config.API_URL + '/dataset/auto', createDataset, {
            headers: BackendService.authorizationHeader(sessionId),
        });
    }

    suggestMetaData(sessionId: UUID, suggestMetaData: SuggestMetaDataDict): Observable<MetaDataSuggestionDict> {
        const params = new NullDiscardingHttpParams();
        params.set('upload', suggestMetaData.upload);
        params.set('mainFile', suggestMetaData.mainFile);

        return this.http.get<MetaDataSuggestionDict>(this.config.API_URL + '/dataset/suggest', {
            params: params.httpParams,
            headers: BackendService.authorizationHeader(sessionId),
        });
    }

    getSpatialReferenceSpecification(sessionId: UUID, srsString: SrsString): Observable<SpatialReferenceSpecificationDict> {
        return this.http.get<SpatialReferenceSpecificationDict>(this.config.API_URL + `/spatialReferenceSpecification/${srsString}`, {
            headers: BackendService.authorizationHeader(sessionId),
        });
    }

    getDatasetProviders(sessionId: UUID): Observable<Array<DataSetProviderListingDict>> {
        const params = new NullDiscardingHttpParams();
        params.set('order', 'NameAsc');
        params.set('offset', '0');
        params.set('limit', '20');

        return this.http.get<Array<DataSetProviderListingDict>>(this.config.API_URL + '/providers', {
            params: params.httpParams,
            headers: BackendService.authorizationHeader(sessionId),
        });
    }

    getLayerCollectionItems(
        sessionId: UUID,
        provider: UUID,
        collection: string,
        offset: number = 0,
        limit: number = 20,
    ): Observable<LayerCollectionDict> {
        const params = new NullDiscardingHttpParams();
        params.setMapped('offset', offset, (r) => r.toString());
        params.setMapped('limit', limit, (r) => r.toString());

        return this.http.get<LayerCollectionDict>(
            this.config.API_URL + `/layers/collections/${provider}/${encodeURIComponent(collection)}`,
            {
                params: params.httpParams,
                headers: BackendService.authorizationHeader(sessionId),
            },
        );
    }

    getRootLayerCollectionItems(sessionId: UUID, offset: number = 0, limit: number = 20): Observable<LayerCollectionDict> {
        const params = new NullDiscardingHttpParams();
        params.setMapped('offset', offset, (r) => r.toString());
        params.setMapped('limit', limit, (r) => r.toString());

        return this.http.get<LayerCollectionDict>(this.config.API_URL + '/layers/collections', {
            params: params.httpParams,
            headers: BackendService.authorizationHeader(sessionId),
        });
    }

    getLayerCollectionLayer(sessionId: UUID, provider: UUID, layer: string): Observable<LayerDict> {
        return this.http.get<LayerDict>(this.config.API_URL + `/layers/${provider}/${encodeURIComponent(layer)}`, {
            headers: BackendService.authorizationHeader(sessionId),
        });
    }

    public static authorizationHeader(sessionId: UUID): HttpHeaders {
        return new HttpHeaders().set('Authorization', `Bearer ${sessionId}`);
    }

    registerWorkflowForLayer(sessionId: UUID, provider: UUID, layer: string): Observable<UUID> {
        return this.http.post<UUID>(this.config.API_URL + `/layers/${provider}/${encodeURIComponent(layer)}/workflowId`, {
            headers: BackendService.authorizationHeader(sessionId),
        });
    }

    getQuota(sessionId: UUID): Observable<QuotaDict> {
        return this.http.get<QuotaDict>(this.config.API_URL + '/quota', {
            headers: BackendService.authorizationHeader(sessionId),
        });
    }
}

/**
 * A wrapper around `HttpParams` that automatically discards operations with empty values.
 */
class NullDiscardingHttpParams {
    httpParams: HttpParams = new HttpParams();

    set(param: string, value: string | undefined): void {
        if (value === undefined || value === null) {
            return;
        }

        this.httpParams = this.httpParams.set(param, value);
    }

    setMapped<V>(param: string, value: V | undefined, transform: (v: V) => string): void {
        if (value === undefined || value === null) {
            return;
        }

        this.httpParams = this.httpParams.set(param, transform(value));
    }
}<|MERGE_RESOLUTION|>--- conflicted
+++ resolved
@@ -39,11 +39,8 @@
     LayerCollectionDict,
     AuthCodeRequestURL,
     BackendInfoDict,
-<<<<<<< HEAD
     WcsParamsDict,
-=======
     QuotaDict,
->>>>>>> a753f3b7
 } from './backend.model';
 
 @Injectable({
