export type UUID = string;
export type TimestampString = string;
export type SrsString = string;

/**
 * Marker dictionary for types that only use primitive types and sub-types.
 */
// eslint-disable-next-line @typescript-eslint/no-empty-interface
export interface SerializableDict {}

export interface RegistrationDict {
    id: UUID;
}

export interface SessionDict {
    id: UUID;
    user?: UserDict;
    created: TimestampString;
    validUntil: TimestampString;
    project?: UUID;
    view?: STRectangleDict;
}

export interface UserDict {
    id: UUID;
    email?: string;
    realName?: string;
}

export interface AuthCodeRequestURL {
    url: string;
}

export interface CoordinateDict {
    x: number;
    y: number;
}

export interface BBoxDict {
    lowerLeftCoordinate: CoordinateDict;
    upperRightCoordinate: CoordinateDict;
}

export interface SpatialPartitionDict {
    upperLeftCoordinate: CoordinateDict;
    lowerRightCoordinate: CoordinateDict;
}

export interface SpatialResolution {
    x: number;
    y: number;
}

/**
 * UNIX timestamp in milliseconds.
 *
 * TODO: For input, allow ISO 8601 string
 */
export type TimeInstanceDict = string;

/**
 * UNIX time in Milliseconds
 *
 * TODO: For input, allow ISO 8601 strings
 */
export interface TimeIntervalDict {
    start: number;
    end: number;
}

export interface STRectangleDict {
    spatialReference: SrsString;
    boundingBox: BBoxDict;
    timeInterval: TimeIntervalDict;
}

export interface CreateProjectResponseDict {
    id: UUID;
}

export interface ProjectListingDict {
    id: UUID;
    name: string;
    description: string;
    layerNames: Array<string>;
    changed: TimestampString;
}

export type ProjectPermissionDict = 'Read' | 'Write' | 'Owner';

export type ProjectFilterDict = 'None' | {name: {term: string}} | {description: {term: string}};

export type ProjectOrderByDict = 'DateAsc' | 'DateDesc' | 'NameAsc' | 'NameDesc';

export interface ProjectDict {
    id: UUID;
    version?: ProjectVersion;
    name: string;
    description: string;
    layers: Array<ProjectLayerDict>;
    plots: Array<PlotDict>;
    bounds: STRectangleDict;
    timeStep: TimeStepDict;
}

export interface ProjectLayerDict {
    workflow: UUID;
    name: string;
    visibility: {
        data: boolean;
        legend: boolean;
    };
    symbology: SymbologyDict;
}

export interface PlotDict {
    workflow: UUID;
    name: string;
}

export interface ProjectVersion {
    id: UUID;
    changed: TimestampString;
    author: UUID;
}

export type ColorizerDict = LinearGradientDict | LogarithmitGradientDict | PaletteDict | RgbaColorizerDict;

export interface RgbaColorizerDict {
    type: 'rgba';
}

export interface LinearGradientDict {
    type: 'linearGradient';
    breakpoints: Array<BreakpointDict>;
    noDataColor: RgbaColorDict;
    overColor: RgbaColorDict;
    underColor: RgbaColorDict;
}

export interface LogarithmitGradientDict {
    type: 'logarithmicGradient';
    breakpoints: Array<BreakpointDict>;
    noDataColor: RgbaColorDict;
    overColor: RgbaColorDict;
    underColor: RgbaColorDict;
}

export interface PaletteDict {
    type: 'palette';
    colors: {
        [numberValue: string]: RgbaColorDict;
    };
    noDataColor: RgbaColorDict;
    defaultColor: RgbaColorDict;
}

export type RgbaColorDict = [number, number, number, number];

export type SymbologyDict = RasterSymbologyDict | VectorSymbologyDict;
export type VectorSymbologyDict = PointSymbologyDict | LineSymbologyDict | PolygonSymbologyDict;

export interface RasterSymbologyDict {
    type: 'raster';
    opacity: number;
    colorizer: ColorizerDict;
}

export interface TextSymbologyDict {
    attribute: string;
    fillColor: ColorParamDict;
    stroke: StrokeParamDict;
}

export interface PointSymbologyDict {
    type: 'point';
    radius: NumberParamDict;
    fillColor: ColorParamDict;
    stroke: StrokeParamDict;
    text?: TextSymbologyDict;
}

export interface LineSymbologyDict {
    type: 'line';
    stroke: StrokeParamDict;
    text?: TextSymbologyDict;
}

export interface PolygonSymbologyDict {
    type: 'polygon';
    fillColor: ColorParamDict;
    stroke: StrokeParamDict;
    text?: TextSymbologyDict;
}

export type NumberParamDict = StaticNumberDict | DerivedNumberDict;

export interface StaticNumberDict {
    type: 'static';
    value: number;
}

export interface DerivedNumberDict {
    type: 'derived';
    attribute: string;
    factor: number;
    defaultValue: number;
}

export type ColorParamDict = StaticColorDict | DerivedColorDict;

export interface StaticColorDict {
    type: 'static';
    color: RgbaColorDict;
}

export interface DerivedColorDict {
    type: 'derived';
    attribute: string;
    colorizer: ColorizerDict;
}

export interface StrokeParamDict {
    width: NumberParamDict;
    color: ColorParamDict;
    // TODO: dash
}

export interface BackendInfoDict {
    buildDate?: Date;
    commitHash?: string;
    version?: string;
    features?: string;
}

export interface BreakpointDict {
    value: number;
    color: RgbaColorDict;
}

export interface ErrorDict {
    error: string;
    message: string;
}

export interface ToDict<T> {
    toDict(): T;
}

export interface RegisterWorkflowResultDict {
    id: UUID;
}

export interface WorkflowDict {
    type: 'Vector' | 'Raster' | 'Plot';
    operator: OperatorDict | SourceOperatorDict;
}

export interface OperatorDict {
    type: string;
    params: OperatorParams | null;
    sources: OperatorSourcesDict;
}

export interface OperatorSourcesDict {
    [name: string]: OperatorDict | SourceOperatorDict | Array<OperatorDict | SourceOperatorDict> | undefined;
}

type ParamTypes = string | number | boolean | Array<ParamTypes> | {[key: string]: ParamTypes} | SerializableDict | undefined;

export interface OperatorParams {
    [key: string]: ParamTypes;
}

export interface SourceOperatorDict {
    type: string;
    params: {
        data: DataIdDict;
    };
}

export interface TimeStepDict {
    step: number;
    granularity: TimeStepGranularityDict;
}

export type TimeStepGranularityDict = 'millis' | 'seconds' | 'minutes' | 'hours' | 'days' | 'months' | 'years';

export interface DatasetDict {
    id: UUID;
    name: string;
    description: string;
    resultDescriptor: TypedResultDescriptorDict;
    sourceOperator: string;
    symbology?: SymbologyDict;
}

export type DataIdDict = InternalDataIdDict | ExternalDataIdDict;

export interface InternalDataIdDict {
    type: 'internal';
    datasetId: UUID;
}
export interface ExternalDataIdDict {
    type: 'external';
    providerId: UUID;
    layerId: string;
}

export type DatasetOrderByDict = 'NameAsc' | 'NameDesc';

export interface PlotDataDict {
    plotType: string;
    outputFormat: 'JsonPlain' | 'JsonVega' | 'ImagePng';
    data: any;
}

export interface ResultDescriptorDict {
    type: 'raster' | 'vector' | 'plot';
    spatialReference: SrsString;
    time?: TimeIntervalDict;
}

export type TypedResultDescriptorDict = VectorResultDescriptorDict | RasterResultDescriptorDict;

export interface RasterResultDescriptorDict extends ResultDescriptorDict {
    type: 'raster';
    dataType: 'U8' | 'U16' | 'U32' | 'U64' | 'I8' | 'I16' | 'I32' | 'I64' | 'F32' | 'F64';
    measurement: MeasurementDict;
    time?: TimeIntervalDict;
    bbox?: SpatialPartitionDict;
    resolution?: SpatialResolution;
}

export interface VectorResultDescriptorDict extends ResultDescriptorDict {
    type: 'vector';
    dataType: VectorDataType;
    columns: {
        [key: string]: VectorColumnInfoDict;
    };
    bbox?: BBoxDict;
}

export interface VectorColumnInfoDict {
    dataType: VectorColumnType;
    measurement: MeasurementDict;
}

export type VectorColumnType = 'categorical' | 'int' | 'float' | 'text' | 'dateTime' | 'bool';

type VectorDataType = 'Data' | 'MultiPoint' | 'MultiLineString' | 'MultiPolygon';

export type MeasurementDict = UnitLessMeasurementDict | ContinuousMeasurementDict | ClassificationMeasurementDict;

export interface UnitLessMeasurementDict {
    type: 'unitless';
}

export interface ContinuousMeasurementDict {
    type: 'continuous';
    measurement: string;
    unit?: string;
}

export interface ClassificationMeasurementDict {
    type: 'classification';
    measurement: string;
    classes: {
        [key: number]: string;
    };
}

export interface UploadResponseDict {
    id: UUID;
}

export interface DatasetIdResponseDict {
    id: UUID;
}

export interface CreateDatasetDict {
    dataPath: {
        upload: UUID;
    };
    definition: DatasetDefinitionDict;
}

export interface DatasetDefinitionDict {
    properties: AddDatasetDict;
    metaData: MetaDataDefinitionDict;
}

export interface AddDatasetDict {
    id?: DataIdDict;
    name: string;
    description: string;
    sourceOperator: string;
    symbology?: SymbologyDict;
}

export interface AutoCreateDatasetDict {
    upload: UUID;
    datasetName: string;
    datasetDescription: string;
    mainFile: string;
}

export interface SuggestMetaDataDict {
    upload: UUID;
    mainFile?: string;
}

export interface MetaDataSuggestionDict {
    mainFile: string;
    metaData: MetaDataDefinitionDict;
}

export type MetaDataDefinitionDict = OgrMetaDataDict;

export interface OgrMetaDataDict {
    type: 'OgrMetaData';
    loadingInfo: OgrSourceDatasetDict;
    resultDescriptor: VectorResultDescriptorDict;
}

export interface OgrSourceDatasetDict {
    fileName: string;
    layerName: string;
    dataType?: VectorDataType;
    time: OgrSourceDatasetTimeTypeDict;
    columns?: OgrSourceColumnSpecDict;
    forceOgrTimeFilter: boolean;
    onError: 'ignore' | 'abort';
}

export type OgrSourceDatasetTimeTypeDict =
    | NoneOgrSourceDatasetTimeTypeDict
    | StartOgrSourceDatasetTimeTypeDict
    | StartEndOgrSourceDatasetTimeTypeDict
    | StartDurationOgrSourceDatasetTimeTypeDict;

export interface NoneOgrSourceDatasetTimeTypeDict {
    type: 'none';
}

export interface StartOgrSourceDatasetTimeTypeDict {
    type: 'start';
    startField: string;
    startFormat: OgrSourceTimeFormatDict;
    duration: OgrSourceDurationSpecDict;
}

export interface StartEndOgrSourceDatasetTimeTypeDict {
    type: 'start+end';
    startField: string;
    startFormat: OgrSourceTimeFormatDict;
    endField: string;
    endFormat: OgrSourceTimeFormatDict;
}

export interface StartDurationOgrSourceDatasetTimeTypeDict {
    type: 'start+duration';
    startField: string;
    startFormat: OgrSourceTimeFormatDict;
    durationField: string;
}

export interface OgrSourceTimeFormatDict {
    format: 'unixTimeStamp' | 'auto' | 'custom';
    customFormat?: string;
    timestampType?: 'epochSeconds' | 'epochMilliseconds';
}

export interface OgrSourceColumnSpecDict {
    x: string;
    y?: string;
    float: Array<string>;
    int: Array<string>;
    text: Array<string>;
}

export type OgrSourceDurationSpecDict = ValueOgrSourceDurationSpecDict | InfiniteOgrSourceDurationSpecDict | ZeroOgrSourceDurationSpecDict;

export interface ValueOgrSourceDurationSpecDict extends TimeStepDict {
    type: 'value';
}

export interface InfiniteOgrSourceDurationSpecDict {
    type: 'infinite';
}

export interface ZeroOgrSourceDurationSpecDict {
    type: 'zero';
}

export interface TypedGeometryDict {
    Data?: '';
    MultiPoint?: MultiPointDict;
    MultiLineString?: MultiLineStringDict;
    MultiPolygon?: MultiPolygonDict;
}

export interface MultiPointDict {
    coordinates: Array<CoordinateDict>;
}

export interface MultiLineStringDict {
    coordinates: Array<Array<CoordinateDict>>;
}

export interface MultiPolygonDict {
    polygons: Array<PolygonDict>;
}

export type PolygonDict = Array<RingDict>;
export type RingDict = Array<CoordinateDict>;

export interface ProvenanceDict {
    citation: string;
    license: string;
    uri: string;
}

export interface ProvenanceEntryDict {
    provenance: ProvenanceDict;
    data: Array<DataIdDict>;
}

export interface SpatialReferenceSpecificationDict {
    name: string;
    spatialReference: SrsString;
    projString: string;
    extent: BBoxDict;
    axisLabels?: [string, string];
}

export interface DataSetProviderListingDict {
    id: UUID;
    typeName: string;
    name: string;
}

export interface GeoEngineErrorDict {
    readonly error: string;
    readonly message: string;
}

export interface LayerCollectionItemDict {
    type: 'collection' | 'layer';
    id: ProviderLayerIdDict | ProviderLayerCollectionIdDict;
    name: string;
    description: string;
    properties: Array<[string, string]>;
}

export interface ProviderLayerIdDict {
    providerId: UUID;
    layerId: string;
}

export interface ProviderLayerCollectionIdDict {
    providerId: UUID;
    collectionId: string;
}

export interface LayerCollectionListingDict extends LayerCollectionItemDict {
    type: 'collection';
    id: ProviderLayerCollectionIdDict;
    entryLabel: string;
}

export interface LayerCollectionLayerDict extends LayerCollectionItemDict {
    type: 'layer';
    id: ProviderLayerIdDict;
}

export interface LayerDict {
    id: UUID;
    name: string;
    description: string;
    workflow: WorkflowDict;
    symbology: SymbologyDict;
    metadata: {
        [key: string]: string;
    };
}

export interface LayerCollectionDict {
    id: ProviderLayerCollectionIdDict;
    name: string;
    description: string;
    items: LayerCollectionItemDict[];
    properties: Array<[string, string]>;
    entryLabel?: string;
}

<<<<<<< HEAD
export interface WcsParamsDict {
    service: 'WCS';
    request: 'GetCoverage';
    version: '1.1.1';
    identifier: string;
    boundingbox: string;
    format: 'image/tiff';
    gridbasecrs: string;
    gridcs: 'urn:ogc:def:cs:OGC:0.0:Grid2dSquareCS';
    gridtype: 'urn:ogc:def:method:WCS:1.1:2dSimpleGrid';
    gridorigin: string;
    gridoffsets: string;
    time: string;
    nodatavalue?: string;
=======
export interface QuotaDict {
    available: number;
    used: number;
>>>>>>> a753f3b7
}<|MERGE_RESOLUTION|>--- conflicted
+++ resolved
@@ -594,7 +594,6 @@
     entryLabel?: string;
 }
 
-<<<<<<< HEAD
 export interface WcsParamsDict {
     service: 'WCS';
     request: 'GetCoverage';
@@ -609,9 +608,9 @@
     gridoffsets: string;
     time: string;
     nodatavalue?: string;
-=======
+}
+
 export interface QuotaDict {
     available: number;
     used: number;
->>>>>>> a753f3b7
 }