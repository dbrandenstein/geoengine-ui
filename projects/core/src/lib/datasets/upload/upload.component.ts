--- conflicted
+++ resolved
@@ -59,14 +59,11 @@
     uploadFiles?: Array<string>;
 
     formMetaData: UntypedFormGroup;
-<<<<<<< HEAD
     formNameDescription: FormGroup<NameDescription>;
 
     userNamePrefix = '_';
-=======
-    formNameDescription: UntypedFormGroup;
+
     uploadFileLayers: Array<string> = [];
->>>>>>> aad2894d
 
     constructor(
         protected datasetService: DatasetService,
