--- conflicted
+++ resolved
@@ -197,7 +197,7 @@
      */
     getRasterSourcesStream(): Observable<Array<MappingSource>> {
         interface MappingSourceResponse {
-            sourcelist: {[key: string]: MappingSourceDict};
+            sourcelist: {[index: string]: MappingSourceDict};
         }
 
         interface MappingSourceDict {
@@ -230,14 +230,9 @@
             });
             return this.request(parameters).then(
                 response => response.json()
-<<<<<<< HEAD
-            ).then((json: {sourcelist: {[index: string]: MappingSourceDict}}) => {
-                const sources: Array<MappingSource> = [];
-
-=======
             ).then((json: MappingSourceResponse) => {
                 const sources: Array<MappingSource> = [];
->>>>>>> 6dfcf1b0
+
                 for (const sourceId in json.sourcelist) {
                     const source: MappingSourceDict = json.sourcelist[sourceId];
                     sources.push({
