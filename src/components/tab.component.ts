--- conflicted
+++ resolved
@@ -117,12 +117,11 @@
         this.showOperator.emit(ROperatorComponent);
     }
 
-<<<<<<< HEAD
+    private addHistogramOperator() {
+        this.showOperator.emit(HistogramOperatorComponent);
+    }
+
     private addMsgRadianceOperator() {
         this.showOperator.emit(MsgRadianceOperatorComponent);
-=======
-    private addHistogramOperator() {
-        this.showOperator.emit(HistogramOperatorComponent);
->>>>>>> 1710dffb
     }
 }