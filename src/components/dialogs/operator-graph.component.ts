import {Component, ChangeDetectionStrategy, AfterViewInit,
        Input, ViewChild, ElementRef, ChangeDetectorRef} from 'angular2/core';
import {Observable, BehaviorSubject} from 'rxjs/Rx';

import {MATERIAL_DIRECTIVES} from 'ng2-material/all';
import {MdDialogRef, MdDialogConfig} from 'ng2-material/components/dialog/dialog';
import {DialogContainerComponent} from './dialog-basics.component';

import {LayerService} from '../../services/layer.service';

import {Layer} from '../../models/layer.model';
import {Operator} from '../../operators/operator.model';
import {ResultTypes} from '../../operators/result-type.model';

import d3 from 'd3'; // necessary for dagreD3
// import dagre from 'dagre';
import dagreD3 from 'dagre-d3';

const GRAPH_STYLE = {
    general: {
        width: 200,
        headerHeight: 48,
        margin: 5,
    },
    operator: {
        height: 136,
        borderHeight: 1,
    },
    surrounding: {
        margin: 40,
        detailComponentWidth: 200,
    },
};

/**
 * The dialog window for displaying the operator graph.
 */
@Component({
    selector: 'wave-operator-graph-dialog',
    template: `
    <wave-dialog-container #container [title]="title" [overflow]="false" [layout]="'row'"
                           (close)="dialog.close()">
        <div layout="row">
            <svg #graph class="graph"
                 [style.width.px]="width$ | async" [style.height.px]="height$ | async"></svg>
            <md-content class="detailView" [style.height.px]="height$ | async">
                <md-list>
                    <md-subheader class="md-sticky md-primary">Type</md-subheader>
                    <md-list-item class="md-2-line">{{selectedOperatorName$ | async}}</md-list-item>
                    <md-divider></md-divider>
                    <md-subheader class="md-sticky md-primary">Parameters</md-subheader>
                        <md-list>
                            <template ngFor #parameter [ngForOf]="parameters$ | async" #i="index">
                                <md-subheader class="md-no-sticky">{{parameter.key}}</md-subheader>
                                <md-list-item>{{parameter.value}}</md-list-item>
                                <md-divider></md-divider>
                            </template>
                        </md-list>
                </md-list>
            </md-content>
        </div>
    </wave-dialog-container>
    `,
    styles: [`
        .detailView {
            width: ${GRAPH_STYLE.surrounding.detailComponentWidth}px;
        }
        .detailView >>> .md-list-item-inner {
            word-break: break-all;
        }

        /* GRAPH RELATED */

        .graph {
            background-color: #f5f5f5;
        }

        /* node header */
        :host .graph >>> .label .header {
            width: ${GRAPH_STYLE.general.width - (2 * GRAPH_STYLE.general.margin)}px;
            padding: ${GRAPH_STYLE.general.margin}px;
            overflow: hidden;
            text-overflow: ellipsis;
            whiteSpace: nowrap;
            font-family: RobotoDraft, Roboto, 'Helvetica Neue', sans-serif;
        }

        /* operator header */
        :host .graph >>> .operator .label .header {
            height: ${GRAPH_STYLE.general.headerHeight
                      - (2 * GRAPH_STYLE.general.margin)
                      - GRAPH_STYLE.operator.borderHeight}px;
            line-height: ${GRAPH_STYLE.general.headerHeight
                           - (2 * GRAPH_STYLE.general.margin)
                           - GRAPH_STYLE.operator.borderHeight}px;
            color: rgba(0, 0, 0, 0.87);
            border-bottom: ${GRAPH_STYLE.operator.borderHeight}px solid rgba(0, 0, 0, 0.12);
        }

        /* layer header */
        :host .graph >>> .layer .label .header {
            height: ${GRAPH_STYLE.general.headerHeight - (2 * GRAPH_STYLE.general.margin)}px;
            line-height: ${GRAPH_STYLE.general.headerHeight - (2 * GRAPH_STYLE.general.margin)}px;
            background-color: #3f51b5;
            color: rgba(255, 255, 255, 0.87059);
        }

        /* layer header accent */
        :host .graph >>> .layer.accent .label .header {
            background-color: #e91e63 !important;
        }

        /* operator header icon */
        :host .graph >>> .label .header .icon {
            display: block;
            float: left;
            width: ${GRAPH_STYLE.general.headerHeight
                     - (2 * GRAPH_STYLE.general.margin)
                     - GRAPH_STYLE.operator.borderHeight}px;
            height: ${GRAPH_STYLE.general.headerHeight
                      - (2 * GRAPH_STYLE.general.margin)
                      - GRAPH_STYLE.operator.borderHeight}px;
            margin-right: ${GRAPH_STYLE.general.margin}px;
            border-radius: ${GRAPH_STYLE.general.margin}px;
        }

        /* operator parameter content */
        :host .graph >>> .label .parameters {
            width: ${GRAPH_STYLE.general.width - (2 * GRAPH_STYLE.general.margin)}px;
            height: ${GRAPH_STYLE.operator.height
                      - GRAPH_STYLE.general.headerHeight
                      - (2 * GRAPH_STYLE.general.margin)}px;
            padding: ${GRAPH_STYLE.general.margin}px;
            overflow: hidden;
        }

        /* operator parameter content table */
        :host .graph >>> .label .parameters table {
            width: ${GRAPH_STYLE.general.width - (2 * GRAPH_STYLE.general.margin)}px;
            table-layout: fixed;
        }
        :host .graph >>> .label .parameters .key,
        :host .graph >>> .label .parameters .value {
            overflow: hidden;
            text-overflow: ellipsis;
        }
        :host .graph >>> .label .parameters .key {
            width: 33%;
        }
        :host .graph >>> .label .parameters .value {
            width: 67%;
        }

        /* node box */
        :host .graph >>> .node rect {
            stroke: rgba(0, 0, 0, 0.12);
            fill: #fff;
            stroke-width: 1.5px;
        }

        /* node box shadow */
        :host .graph >>> .label > g > foreignObject > div {
            box-shadow: 0px 3px 5px -1px rgba(0, 0, 0, 0.2),
                          0px 5px 8px 0px rgba(0, 0, 0, 0.14),
                          0px 1px 14px 0px rgba(0, 0, 0, 0.12);
        }

        /* pointer */
        :host .graph >>> .operator .label > g > foreignObject > div {
            cursor: pointer;
        }

        /* highlight */
        :host .graph >>> .highlight rect {
            stroke: #3f51b5 !important;
        }

        /* edge */
        :host .graph >>> .edgePath path {
            stroke: #333;
            stroke-width: 1.5px;
        }

        /* edge to layer */
        :host .graph >>> .layer-edge path {
            stroke-dasharray: 5, 5;
        }
    `],
    directives: [MATERIAL_DIRECTIVES, DialogContainerComponent],
    changeDetection: ChangeDetectionStrategy.OnPush,
})
export class OperatorGraphDialogComponent implements AfterViewInit {
    @ViewChild('container') dialogContainer: DialogContainerComponent;
    @ViewChild('graph') graphContainer: ElementRef;

    @Input() layerService: LayerService;
    @Input() selectedLayerOnly: boolean;

    private title = 'Workflow';

    private width$: BehaviorSubject<number> = new BehaviorSubject(0);
    private height$: BehaviorSubject<number> = new BehaviorSubject(0);

    private selectedOperatorName$: BehaviorSubject<string> = new BehaviorSubject('');
    private parameters$: BehaviorSubject<Array<{key: string, value: string}>> =
        new BehaviorSubject([]);

    constructor(private changeDetectorRef: ChangeDetectorRef,
                private dialog: MdDialogRef) {}

    ngAfterViewInit() {
        let title = 'Workflow';

        let graph = new dagreD3.graphlib.Graph()
                        .setGraph({})
                        .setDefaultEdgeLabel(function() { return {}; });

        if (this.selectedLayerOnly) {
            let layer = this.layerService.getSelectedLayer();

            title = `Workflow for ${layer.name}`;

            const operatorIdsInGraph = this.addOperatorsToGraph(graph, [layer.operator], [layer]);
            this.addLayersToGraph(
                graph,
                this.layerService.getLayers(),
                [layer],
                operatorIdsInGraph
            );
        } else {
            const operatorIdsInGraph = this.addOperatorsToGraph(
                graph,
                this.layerService.getLayers().map(layer => layer.operator),
                this.layerService.getLayers()
            );
            this.addLayersToGraph(
                graph,
                this.layerService.getLayers(),
                [],
                operatorIdsInGraph
            );
        }

        // create the renderer
        let render = new dagreD3.render();

        // Set up an SVG group so that we can translate the final graph.
        console.log(this.graphContainer.nativeElement);
        let svg = d3.select(this.graphContainer.nativeElement);
        let svgGroup = svg.append('g');

        // Run the renderer. This is what draws the final graph.
        render(svgGroup, graph);

        this.fixLabelPosition(svg);

        // do this asynchronously to start a new cycle of change detection
        setTimeout(() => {
            this.title = title;
            const sizes = this.setupWidthObservables(graph);
            this.addZoomSupport(svg, svgGroup, graph, sizes.width, sizes.height);
            this.addClickHandler(svg, graph);
        });
    }

    private setupWidthObservables(graph: Dagre.Graph): {width: number, height: number} {
        // create observables for the current graph bounds
        const graphWidth$ = Observable.of(graph.graph().width);
        const graphHeight$ = Observable.of(graph.graph().height);

        const widthBound = (maxWidth: number, graphWidth: number) => {
            return Math.min(
                maxWidth
                - GRAPH_STYLE.surrounding.detailComponentWidth
                - GRAPH_STYLE.surrounding.margin,
                graphWidth
            );
        };
        const heightBound = (maxWidth: number, graphWidth: number) => {
            // return Math.min(maxWidth, graphWidth + GRAPH_STYLE.surrounding.margin);
            return maxWidth;
        };

        // combine the maximum window widths with the graph width
        Observable.zip(
            this.dialogContainer.maxWidth$,
            graphWidth$,
            widthBound
        ).subscribe(this.width$);

        Observable.zip(
            this.dialogContainer.maxHeight$,
            graphHeight$,
            heightBound
        ).subscribe(this.height$);

        // return the current width bounds
        return {
            width: widthBound(this.dialogContainer.maxWidth$.getValue(), graph.graph().width),
            height: heightBound(this.dialogContainer.maxHeight$.getValue(), graph.graph().height),
        };
    }

    private addOperatorsToGraph(graph: Dagre.Graph,
                      initialOperators: Array<Operator>,
<<<<<<< HEAD
                      layers: Array<Layer<any>>): Array<number> {
        // TODO: replace with proper icons
        // from `http://stackoverflow.com/questions/3426404/
        // create-a-hexadecimal-colour-based-on-a-string-with-javascript`
        const hashCode = (str: string) => { // java String#hashCode
            let hash = 0;
            for (let i = 0; i < str.length; i++) {
               hash = str.charCodeAt(i) + ((hash << 5) - hash);
            }
            return hash;
        };

        const intToRGB = (i: number) => {
            const c = (i & 0x00FFFFFF).toString(16).toUpperCase();

            return "00000".substring(0, 6 - c.length) + c;
        };

=======
                      layers: Array<Layer>): Array<number> {
>>>>>>> 11a4e5f2
        let operatorIdsInGraph: Array<number> = [];

        let operators: Array<Operator> = [...initialOperators];
        let edges: Array<[number, number]>  = [];
        while (operators.length > 0) {
            let operator = operators.pop();

            operatorIdsInGraph.push(operator.id);

            // add node to graph
            graph.setNode(`operator_${operator.id}`, {
                operator: operator,
                type: 'operator',
                class: `operator operator_${operator.id}`,
                labelType: 'html',
                label: `
                <div class='header'>
                    <img src='${operator.operatorType.getIconUrl()}' class='icon'>
                    </span>
                    ${operator.operatorType}
                </div>
                <div class='parameters'>
                    <table>
                        <tr>
                        ${operator.operatorType.getParametersAsStrings()
                                               .map(([key, value]: [string, string]) => {
                                                    return `<td class='key'>${key}</td>
                                                            <td class='value'>${value}</td>`;
                                             }).join('</tr><tr>')}
                        </tr>
                    </table>
                </div>
                `,
                padding: 0,
                width: GRAPH_STYLE.general.width,
                height: GRAPH_STYLE.operator.height,
            });

            // add children
            for (let resultType of ResultTypes.INPUT_TYPES) {
                operator.getSources(resultType).forEach(child => {
                    operators.push(child);
                    edges.push([child.id, operator.id]);
                });
            }
        }

        // add edges to graph
        for (let [sourceId, targetId] of edges) {
            graph.setEdge(`operator_${sourceId}`, `operator_${targetId}`);
        }

        console.log(graph.edges(), graph);

        // return all operator ids that are contained in the graph
        return operatorIdsInGraph;
    }

    private addLayersToGraph(graph: Dagre.Graph,
                             layers: Array<Layer<any>>,
                             layersToAccent: Array<Layer<any>>,
                             operatorIdsInGraph: Array<number>) {
        for (let layer of layers) {
            // operator of layer is contained in graph
            if (operatorIdsInGraph.indexOf(layer.operator.id) >= 0) {
                // add node
                const hasAccent = layersToAccent.indexOf(layer) >= 0;
                graph.setNode(`layer_${layer.operator.id}`, {
                    class: hasAccent ? 'layer accent' : 'layer',
                    type: 'layer',
                    labelType: 'html',
                    label: `<div class='header'>${layer.name}</div>`,
                    padding: 0,
                    width: GRAPH_STYLE.general.width,
                    height: GRAPH_STYLE.general.headerHeight,
                });

                // add edge
                graph.setEdge(`operator_${layer.operator.id}`, `layer_${layer.operator.id}`, {
                    class: 'layer-edge',
                });
            }
        }
    }

    private addZoomSupport(svg: d3.Selection<SVGSVGElement>, svgGroup: d3.Selection<SVGGElement>,
                           graph: Dagre.Graph,
                           svgWidth: number, svgHeight: number) {
        // calculate available space after subtracting the margin
        const paddedWidth = svgWidth - GRAPH_STYLE.surrounding.margin;
        const paddedHeight = svgHeight - GRAPH_STYLE.surrounding.margin;

        // calculate the initial zoom level that captures the whole graph
        const scale = Math.min(
            paddedWidth / graph.graph().width,
            paddedHeight / graph.graph().height,
            1 // do not scale more than 100% of size initially
        );

        // create zoom behavior
        const zoom = d3.behavior.zoom()
                                .translate([
                                    (svgWidth - (scale * graph.graph().width)) / 2,
                                    (svgHeight - (scale * graph.graph().height)) / 2,
                                 ])
                                .scale(scale);

        // apply zoom to svg
        zoom.event(svgGroup.transition().duration(500));

        // add zoom handler
        zoom.on('zoom', () => {
            svgGroup.attr(
                'transform',
                `translate(${d3.event['translate']})scale(${d3.event['scale']})`
            );
        });
        svg.call(zoom);
    }

    private addClickHandler(svg: d3.Selection<SVGSVGElement>, graph: Dagre.Graph) {
        svg.selectAll('.node').on('click', (nodeId: string) => {
            const node = graph.node(nodeId);
            if (node.type === 'operator') {
                const operator: Operator = node.operator;

                // update operator type
                this.selectedOperatorName$.next(operator.operatorType.toString());

                // update parameter view
                this.parameters$.next(
                    operator.operatorType.getParametersAsStrings().map(([key, value]) => {
                        return {
                            key: key,
                            value: value.toString(),
                        };
                    })
                );

                // de-select all
                svg.selectAll('.operator').classed('highlight', false);
                // set highlight
                svg.select(`.${nodeId}`).classed('highlight', true);
            }
        });
    }

    private fixLabelPosition(svg: d3.Selection<SVGSVGElement>) {
        // HACK: move html label from center to top left
        svg.selectAll('.operator > .label > g > foreignObject')
           .attr('x', -GRAPH_STYLE.general.width / 2)
           .attr('y', -GRAPH_STYLE.operator.height / 2)
           .attr('width', GRAPH_STYLE.general.width)
           .attr('height', GRAPH_STYLE.operator.height);
        svg.selectAll('.layer > .label > g > foreignObject')
           .attr('x', -GRAPH_STYLE.general.width / 2)
           .attr('y', -GRAPH_STYLE.general.headerHeight / 2)
           .attr('width', GRAPH_STYLE.general.width)
           .attr('height', GRAPH_STYLE.general.headerHeight);
        svg.selectAll('.label > g').attr('transform', undefined);
    }
}

/**
 * Dialog config for the operator graph
 */
export class OperatorGraphDialogConfig extends MdDialogConfig {
    /**
     * It is required to pass a LayerService instance.
     * @param layerService a LayerService instance
     * @returns the config object
     */
    layerService(layerService: LayerService): OperatorGraphDialogConfig {
        this.context.layerService = layerService;
        return this;
    }

    /**
     * It is required to pass a boolean wether the operators of all layers should be displayed or
     * only the operators of the selected one.
     * @param selectedLayerOnly should only the selected layer's operators be displayed?
     * @returns the config object
     */
    selectedLayerOnly(selectedLayerOnly: boolean): OperatorGraphDialogConfig {
        this.context.selectedLayerOnly = selectedLayerOnly;
        return this;
    }
}<|MERGE_RESOLUTION|>--- conflicted
+++ resolved
@@ -303,28 +303,7 @@
 
     private addOperatorsToGraph(graph: Dagre.Graph,
                       initialOperators: Array<Operator>,
-<<<<<<< HEAD
                       layers: Array<Layer<any>>): Array<number> {
-        // TODO: replace with proper icons
-        // from `http://stackoverflow.com/questions/3426404/
-        // create-a-hexadecimal-colour-based-on-a-string-with-javascript`
-        const hashCode = (str: string) => { // java String#hashCode
-            let hash = 0;
-            for (let i = 0; i < str.length; i++) {
-               hash = str.charCodeAt(i) + ((hash << 5) - hash);
-            }
-            return hash;
-        };
-
-        const intToRGB = (i: number) => {
-            const c = (i & 0x00FFFFFF).toString(16).toUpperCase();
-
-            return "00000".substring(0, 6 - c.length) + c;
-        };
-
-=======
-                      layers: Array<Layer>): Array<number> {
->>>>>>> 11a4e5f2
         let operatorIdsInGraph: Array<number> = [];
 
         let operators: Array<Operator> = [...initialOperators];
