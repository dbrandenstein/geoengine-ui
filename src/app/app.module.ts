--- conflicted
+++ resolved
@@ -90,13 +90,10 @@
 import { LineageGraphComponent } from './provenance/lineage-graph/lineage-graph.component';
 import { LayerExportComponent } from './layers/dialogs/layer-export/layer-export.component';
 import { ChangeProjectionComponent } from './project/change-projection/change-projection.component';
-<<<<<<< HEAD
+import {SymbologyDialogComponent} from '../symbology/symbology-dialog.component';
 import { NewProjectComponent } from './project/new-project/new-project.component';
 import { LoadProjectComponent } from './project/load-project/load-project.component';
 import { SaveProjectAsComponent } from './project/save-project-as/save-project-as.component';
-=======
-import {SymbologyDialogComponent} from '../symbology/symbology-dialog.component';
->>>>>>> d0177363
 
 export function configInitializer(config: Config) {
     return () => config.load();
@@ -220,13 +217,10 @@
         LineageGraphComponent,
         LayerExportComponent,
         ChangeProjectionComponent,
-<<<<<<< HEAD
+        SymbologyDialogComponent,
         NewProjectComponent,
         LoadProjectComponent,
         SaveProjectAsComponent,
-=======
-        SymbologyDialogComponent,
->>>>>>> d0177363
     ],
     providers: [
         DragulaService,
