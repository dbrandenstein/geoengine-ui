import {
    Component, ViewChild, ChangeDetectionStrategy, OnInit,
} from '@angular/core';
import {CORE_DIRECTIVES} from '@angular/common';
import {HTTP_PROVIDERS} from '@angular/http';

import {BehaviorSubject, Observable} from 'rxjs/Rx';

import {MD_SIDENAV_DIRECTIVES} from '@angular2-material/sidenav';
import {MD_TABS_DIRECTIVES} from '@angular2-material/tabs';

import {MATERIAL_DIRECTIVES, MATERIAL_BROWSER_PROVIDERS} from 'ng2-material';

import {InfoAreaComponent} from '../components/info-area.component';
import {RibbonsComponent} from '../ribbons/ribbons.component';
import {InfoBarComponent} from '../components/info-bar.component';
import {LayerListComponent} from '../layers/layer-list.component';
import {DataTableComponent} from '../components/data-table.component';
import {ProvenanceListComponent} from '../provenance/provenance.component';
import {OlMapComponent} from '../components/openlayers/ol-map.component';
import {
    OlPointLayerComponent, OlLineLayerComponent, OlPolygonLayerComponent, OlRasterLayerComponent,
} from '../components/openlayers/ol-layer.component';

import {RasterRepositoryComponent} from '../components/raster-repository.component';

import {Layer} from '../layers/layer.model';
import {Symbology} from '../symbology/symbology.model';
import {ResultTypes} from '../operators/result-type.model';

import {LayerService} from '../layers/layer.service';
import {LayoutService} from '../app/layout.service';
import {ProjectService} from '../project/project.service';
import {UserService} from '../users/user.service';
import {MappingQueryService} from '../services/mapping-query.service';
import {RandomColorService} from '../services/random-color.service';

import {PlotListComponent} from '../plots/plot-list.component';

import {PlotService} from '../plots/plot.service';

@Component({
    selector: 'wave-app',
    template: `
    <md-sidenav-layout fullscreen>
        <div class="topContainer md-whiteframe-3dp">
            <wave-info-area></wave-info-area>
            <wave-ribbons-component
                    (zoomIn)="mapComponent.zoomIn()" (zoomOut)="mapComponent.zoomOut()"
                    (zoomLayer)="mapComponent.zoomToLayer(getMapIndexOfSelectedLayer())"
                    (zoomMap)="mapComponent.zoomToMap()"
                    (addData)="rasterRepository.open()"
            ></wave-ribbons-component>
        </div>
        <div
            class="middleContainer md-whiteframe-3dp"
            [style.height.px]="middleContainerHeight$ | async"
        >
            <wave-layer-list
                class="md-whiteframe-3dp"
                *ngIf="layerListVisible$ | async"
                [layers]="layers"
                [style.max-height.px]="middleContainerHeight$ | async"
            ></wave-layer-list>
            <wave-ol-map
                [height]="middleContainerHeight$ | async"
                [projection]="projectService.getProjectionStream() | async"
            >
                <template ngFor let-layer [ngForOf]='layersReverse$ | async'>
                    <template [ngIf]="layer.operator.resultType === ResultTypes.POINTS">
                        <wave-ol-point-layer
                            [layer]="layer"
                            [symbology]="layer.symbology"
                            [projection]="projectService.getProjectionStream() | async"
                            [time]="projectService.getTimeStream() | async"
                        ></wave-ol-point-layer>
                    </template>
                    <template [ngIf]="layer.operator.resultType === ResultTypes.LINES">
                        <wave-ol-line-layer
                            [layer]="layer"
                            [symbology]="layer.symbology"
                            [projection]="projectService.getProjectionStream() | async"
                            [time]="projectService.getTimeStream() | async"
                        ></wave-ol-line-layer>
                    </template>
                    <template [ngIf]="layer.operator.resultType === ResultTypes.POLYGONS">
                        <wave-ol-polygon-layer
                            [layer]="layer"
                            [symbology]="layer.symbology"
                            [projection]="projectService.getProjectionStream() | async"
                            [time]="projectService.getTimeStream() | async"
                        ></wave-ol-polygon-layer>
                    </template>
                    <template [ngIf]="layer.operator.resultType === ResultTypes.RASTER">
                        <wave-ol-raster-layer
                            [layer]="layer"
                            [symbology]="layer.symbology"
                            [projection]="projectService.getProjectionStream() | async"
                            [time]="projectService.getTimeStream() | async"
                        ></wave-ol-raster-layer>
                    </template>
                </template>
            </wave-ol-map>
            <wave-plot-list
                class="md-whiteframe-3dp"
                *ngIf="plotComponentVisible$ | async"
                [style.max-height.px]="middleContainerHeight$ | async"
                [maxHeight]="middleContainerHeight$ | async"
            ></wave-plot-list>
        </div>
        <md-tab-group>
            <md-tab>
<<<<<<< HEAD
                <template md-tab-label><div (click)="layoutService.setDataTableVisibility(false)">_</div></template>
=======
                <template md-tab-label md-default>
                    <span (click)="layoutService.toggleDataTableVisibility()">_</span>
                </template>
>>>>>>> 5038328e
                <template md-tab-content *ngIf="dataTableVisible$ | async"></template>
            </md-tab>
            <md-tab>
                <template md-tab-label><div (click)="layoutService.setDataTableVisibility(true)">Date Table</div></template>
                <template md-tab-content *ngIf="dataTableVisible$ | async">
                    <wave-data-table
                        *ngIf="dataTableVisible$ | async"
                        [style.height.px]="(bottomContainerHeight$ | async)"
                        [height]="(bottomContainerHeight$ | async)">
                    </wave-data-table>
                </template>
            </md-tab>
            <md-tab>
                <template md-tab-label><div (click)="layoutService.setDataTableVisibility(true)">Citation</div></template>
                <template md-tab-content *ngIf="dataTableVisible$ | async">
                    <wave-provenance-list
                        *ngIf= "dataTableVisible$ | async"
                        [style.height.px]= "(bottomContainerHeight$ | async)"
                        [height]= "(bottomContainerHeight$ | async)"
                    ></wave-provenance-list>
                </template>
            </md-tab>
        </md-tab-group>
        <md-sidenav #rasterRepository align="end" layout="column" mode="over">
            <wave-raster-repository style='height:100%'
                *ngIf="rasterRepository.opened"
            ></wave-raster-repository>
        </md-sidenav>
    </md-sidenav-layout>
    `,
    styles: [`

    md-tab-group, md-tab-group >>> .md-tab-body-wrapper {
        min-height: 0 !important;
    }
    md-tab-group >>> .md-tab-header {
        height: 47px;
    }

    .topContainer {
        display: flex;
        height: 180px;
        width: 100%;
        flex-direction: row;
    }
    wave-info-area {
        width: 200px;
        min-width: 200px;
        height: 100%;
    }
    wave-ribbons-component {
        height: 100%;
        flex: 1 1 auto;
    }
    .middleContainer {
        position: relative;
        width: 100%;
    }
    wave-ol-map {
        width: 100%;
    }
    wave-layer-list,
    wave-plot-list {
        width: 200px;
        position: absolute;
        z-index: 1;
        overflow-y: auto;
        top: 0px;
    }
    wave-layer-list {
        left: 0px;
    }
    wave-plot-list {
        right: 0px;
    }
    wave-info-bar {
        position: relative;
        z-index: 1;
        min-height: 48px;
        height: 48px;
    }
    wave-data-table {
        width: 100%;
        overflow-y: auto;
    }
    `],
    directives: [
        CORE_DIRECTIVES, MATERIAL_DIRECTIVES, MD_SIDENAV_DIRECTIVES, MD_TABS_DIRECTIVES,
        InfoAreaComponent, RibbonsComponent, LayerListComponent, InfoBarComponent,
        DataTableComponent, RasterRepositoryComponent, PlotListComponent,
        OlMapComponent, OlPointLayerComponent, OlLineLayerComponent, OlRasterLayerComponent,
        OlPolygonLayerComponent, ProvenanceListComponent,
    ],
    changeDetection: ChangeDetectionStrategy.OnPush,
    providers: [
        MATERIAL_BROWSER_PROVIDERS, HTTP_PROVIDERS,
        LayerService, PlotService, LayoutService, ProjectService, UserService, MappingQueryService,
        RandomColorService,
    ],
})
export class AppComponent implements OnInit {
    @ViewChild(OlMapComponent) mapComponent: OlMapComponent;

    private layerListVisible$: Observable<boolean>;
    private plotComponentVisible$: Observable<boolean>;
    private dataTableVisible$: Observable<boolean>;

    private middleContainerHeight$: Observable<number>;
    private bottomContainerHeight$: Observable<number>;

    private layersReverse$: Observable<Array<Layer<Symbology>>>;
    private hasSelectedLayer$: Observable<boolean>;

    // for ng-switch
    private ResultTypes = ResultTypes; // tslint:disable-line:no-unused-variable variable-name

    constructor(
        private layerService: LayerService,
        private plotService: PlotService,
        private layoutService: LayoutService,
        private projectService: ProjectService,
        private mappingQueryService: MappingQueryService,
        private userService: UserService,
        private randomColorService: RandomColorService
    ) {
        this.layersReverse$ = layerService.getLayersStream()
                                         .map(layers => layers.slice(0).reverse());

        this.hasSelectedLayer$ = layerService.getSelectedLayerStream()
                                             .map(value => value !== undefined);

        this.layerListVisible$ = this.layoutService.getLayerListVisibilityStream();
        this.plotComponentVisible$ = this.layoutService.getPlotComponentVisibilityStream();
        this.dataTableVisible$ = this.layoutService.getDataTableVisibilityStream();
    }

    ngOnInit() {
        const windowHeight$ = new BehaviorSubject(window.innerHeight);
        Observable.fromEvent(window, 'resize')
                  .map(_ => window.innerHeight)
                  .subscribe(windowHeight$);

        const HEADER_HEIGHT = 180;
        const INFO_BAR_HEIGHT = 48;
        const remainingHeight$ = windowHeight$.map(
            height => Math.max(height - HEADER_HEIGHT - INFO_BAR_HEIGHT), 0
        );

        this.middleContainerHeight$ = this.layoutService.getMapHeightStream(remainingHeight$);
        this.bottomContainerHeight$ = this.layoutService.getDataTableHeightStream(remainingHeight$);
    }

    getMapIndexOfSelectedLayer() {
        let layers = this.layerService.getLayers();
        let selectedLayer = this.layerService.getSelectedLayer();
        let index = layers.indexOf(selectedLayer);
        return layers.length - index - 1;
    }

    console(a: HTMLElement) {
        console.log(a, a.offsetHeight);
    }

}<|MERGE_RESOLUTION|>--- conflicted
+++ resolved
@@ -110,13 +110,7 @@
         </div>
         <md-tab-group>
             <md-tab>
-<<<<<<< HEAD
                 <template md-tab-label><div (click)="layoutService.setDataTableVisibility(false)">_</div></template>
-=======
-                <template md-tab-label md-default>
-                    <span (click)="layoutService.toggleDataTableVisibility()">_</span>
-                </template>
->>>>>>> 5038328e
                 <template md-tab-content *ngIf="dataTableVisible$ | async"></template>
             </md-tab>
             <md-tab>
