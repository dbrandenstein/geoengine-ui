--- conflicted
+++ resolved
@@ -1,20 +1,5 @@
-<<<<<<< HEAD
-<wave-dialog-header>Workflow URL Parameter</wave-dialog-header>
-<mat-dialog-content>
-    <p>
-        There
-        <span *ngIf="config?.layers?.length === 1; else numberOfLayers">is a layer</span>
-        <ng-template #numberOfLayers>are {{config?.layers?.length}} layers</ng-template>
-        available from the URL parameters.
-        You have the following options:
-    </p>
-</mat-dialog-content>
-<mat-dialog-actions align="end">
-    <button mat-raised-button color="primary" (click)="append()">Append to layers</button>
-    <button mat-raised-button color="primary" (click)="replace()">Replace current layers</button>
-=======
 <wave-dialog-header>{{config?.dialogTitle}}</wave-dialog-header>
-<md-dialog-content class="mat-typography">
+<mat-dialog-content class="mat-typography">
     <p *ngIf="config?.layers?.length <= 0">
         There is no layer available from the {{config?.sourceName}}.
     </p>
@@ -25,24 +10,23 @@
         <p *ngIf="config?.layers?.length > 1">
             There are {{config?.layers?.length}} layers available from the {{config?.sourceName}}:
         </p>
-        <md-list dense>
-            <md-list-item *ngFor="let layer of config?.layers">{{layer.name}}</md-list-item>
-        </md-list>
+        <mat-list dense>
+            <mat-list-item *ngFor="let layer of config?.layers">{{layer.name}}</mat-list-item>
+        </mat-list>
     </ng-container>
     <ng-container *ngIf="config?.nonAvailableNames.length > 0">
         <p>The following input is not available or not visualizable:</p>
-        <md-list dense>
-            <md-list-item *ngFor="let name of config?.nonAvailableNames">{{name}}</md-list-item>
-        </md-list>
+        <mat-list dense>
+            <mat-list-item *ngFor="let name of config?.nonAvailableNames">{{name}}</mat-list-item>
+        </mat-list>
     </ng-container>
     <p *ngIf="config?.layers?.length > 0">
         You have the following options:
     </p>
-</md-dialog-content>
-<md-dialog-actions align="end" *ngIf="config?.layers?.length > 0">
-    <button md-raised-button color="primary" (click)="append()">Append to layers</button>
-    <button md-raised-button color="primary" (click)="replace()" *ngIf="config?.numberOfLayersInProject > 0">Replace current layers</button>
->>>>>>> 3bab32ca
+</mat-dialog-content>
+<mat-dialog-actions align="end" *ngIf="config?.layers?.length > 0">
+    <button mat-raised-button color="primary" (click)="append()">Append to layers</button>
+    <button mat-raised-button color="primary" (click)="replace()" *ngIf="config?.numberOfLayersInProject > 0">Replace current layers</button>
     <span fxFlex></span>
     <button mat-raised-button color="default" (click)="ignore()">Ignore</button>
 </mat-dialog-actions>