--- conflicted
+++ resolved
@@ -13,19 +13,14 @@
 export class WorkflowParameterChoiceDialogComponent implements OnInit {
 
     constructor(private projectService: ProjectService,
-<<<<<<< HEAD
                 private dialogRef: MatDialogRef<WorkflowParameterChoiceDialogComponent>,
-                @Inject(MAT_DIALOG_DATA) public config: { layers: Array<Layer<Symbology>> }) {
-=======
-                private dialogRef: MdDialogRef<WorkflowParameterChoiceDialogComponent>,
-                @Inject(MD_DIALOG_DATA) private config: {
+                @Inject(MAT_DIALOG_DATA) private config: {
                     dialogTitle: string,
                     sourceName: string,
                     layers: Array<Layer<Symbology>>,
                     nonAvailableNames: Array<string>,
                     numberOfLayersInProject: number,
                 }) {
->>>>>>> 3bab32ca
     }
 
     ngOnInit() {
