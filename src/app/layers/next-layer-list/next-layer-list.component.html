--- conflicted
+++ resolved
@@ -51,11 +51,7 @@
                 </button>
             </md-list-item>
 
-<<<<<<< HEAD
-            <template ngFor let-layer [ngForOf]="projectService.getLayerStream() | async">
-=======
-            <ng-template ngFor let-layer [ngForOf]="layerService.getLayersStream() | async">
->>>>>>> 78d2f1d7
+            <ng-template ngFor let-layer [ngForOf]="projectService.getLayerStream() | async">
                 <md-list-item
                               [class.active-layer]="layer === (layerService.getSelectedLayerStream() | async)"
                               [class.list-item-extended]="layer.expanded || layer.editSymbology"
@@ -184,13 +180,8 @@
                                 </wave-legendary-raster>
                             </ng-template>
 
-<<<<<<< HEAD
-                            <template [ngSwitchCase]="ST.MAPPING_COLORIZER_RASTER">
+                            <ng-template [ngSwitchCase]="ST.MAPPING_COLORIZER_RASTER">
                                 <wave-legendary-mapping-colorizer-raster fxFlex="grow" [symbology]="layer.symbology" [symbologyData]="projectService.getLayerSymbologyDataStream(layer) | async">
-=======
-                            <ng-template [ngSwitchCase]="ST.MAPPING_COLORIZER_RASTER">
-                                <wave-legendary-mapping-colorizer-raster fxFlex="grow" [symbology]="layer.symbology">
->>>>>>> 78d2f1d7
                                 </wave-legendary-mapping-colorizer-raster>
                             </ng-template>
 
