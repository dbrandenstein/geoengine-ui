--- conflicted
+++ resolved
@@ -139,32 +139,19 @@
                             </ng-template>
                             <ng-template [ngIf]="layer.visible && layer.symbology.getSymbologyType() === ST.COMPLEX_POINT
                                         || layer.symbology.getSymbologyType() === ST.SIMPLE_POINT">
-<<<<<<< HEAD
-                                        <mat-icon mat-list-icon svgIcon="symbology:point"
-                                                  [style.stroke-width.px]='2'
-                                                  [style.stroke]='layer.symbology.strokeRGBA.rgbaCssString()'
-                                                  [style.fill]='layer.symbology.fillRGBA.rgbaCssString()'
-                                        ></mat-icon>
-                                    </ng-template>
-                                    <ng-template [ngIf]="layer.visible && layer.symbology.getSymbologyType() === ST.SIMPLE_LINE">
-                                        <mat-icon mat-list-icon svgIcon="symbology:line"
-                                                  [style.stroke-width.px]='2'
-                                                  [style.stroke]='layer.symbology.strokeRGBA.rgbaCssString()'
-                                        ></mat-icon>
-                                    </ng-template>
-                                    <ng-template [ngIf]="layer.visible && layer.symbology.getSymbologyType() === ST.COMPLEX_VECTOR
-=======
                                 <mat-icon mat-list-icon svgIcon="symbology:point"
                                           [style.stroke-width.px]='2'
                                           [style.stroke]='layer.symbology.strokeRGBA.rgbaCssString()'
                                           [style.fill]='layer.symbology.fillRGBA.rgbaCssString()'
                                 ></mat-icon>
                             </ng-template>
-                            <ng-template [ngIf]="false">
-                                <mat-icon mat-list-icon svgIcon="symbology:line"></mat-icon>
+                            <ng-template [ngIf]="layer.visible && layer.symbology.getSymbologyType() === ST.SIMPLE_LINE">
+                                <mat-icon mat-list-icon svgIcon="symbology:line"
+                                          [style.stroke-width.px]='2'
+                                          [style.stroke]='layer.symbology.strokeRGBA.rgbaCssString()'
+                                ></mat-icon>
                             </ng-template>
                             <ng-template [ngIf]="layer.visible && layer.symbology.getSymbologyType() === ST.COMPLEX_VECTOR
->>>>>>> ea2cf607
                                         || layer.symbology.getSymbologyType() === ST.SIMPLE_VECTOR">
                                 <mat-icon mat-list-icon svgIcon="symbology:polygon"
                                           [style.stroke-width.px]='2'
@@ -260,25 +247,17 @@
 
                     </div>
 
-<<<<<<< HEAD
-                            <div *ngIf="layer.operator.operatorType.toString()==='GDAL Source' && !!layer.operator.operatorTypeParameterOptions">
-                                <wave-layer-list-workflow-parameter-slider [layer]="layer" parameterName="channel">
-
-                                </wave-layer-list-workflow-parameter-slider>
-                            </div>
-
-                            <mat-progress-bar
-                                [mode]="(projectService.getLayerCombinedStatusStream(layer) | async) === LoadingState.LOADING ? 'query' : 'determinate'"
-                                [value]="100"
-                                [color]="(layerService.getSelectedLayerStream() | async) === layer ? 'accent' : ''"
-                            ></mat-progress-bar>
-=======
+                    <div *ngIf="layer.operator.operatorType.toString()==='GDAL Source' && !!layer.operator.operatorTypeParameterOptions">
+                        <wave-layer-list-workflow-parameter-slider [layer]="layer" parameterName="channel">
+
+                        </wave-layer-list-workflow-parameter-slider>
+                    </div>
+
                     <mat-progress-bar
                         [mode]="(projectService.getLayerCombinedStatusStream(layer) | async) === LoadingState.LOADING ? 'query' : 'determinate'"
                         [value]="100"
                         [color]="(layerService.getSelectedLayerStream() | async) === layer ? 'accent' : ''"
                     ></mat-progress-bar>
->>>>>>> ea2cf607
 
                 </div>
             </div> <!-- layer-list-element -->
