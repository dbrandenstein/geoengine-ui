import {
    ChangeDetectionStrategy,
    Component,
    EventEmitter,
    Input,
    OnChanges,
    OnDestroy,
    OnInit, Output,
    SimpleChange
} from '@angular/core';
import {Subscription} from 'rxjs';

import {Layer as OlLayer, Tile as OlLayerTile, Vector as OlLayerVector} from 'ol/layer';
import {Source as OlSource, Tile as OlTileSource, TileWMS as OlTileWmsSource, Vector as OlVectorSource} from 'ol/source';

import {AbstractVectorSymbology, MappingColorizerRasterSymbology, AbstractSymbology} from '../layers/symbology/symbology.model';

import {StyleCreator} from './style-creator';
import {Layer, LayerChanges, RasterData, RasterLayer, VectorData, VectorLayer} from '../layers/layer.model';
import {MappingQueryService} from '../queries/mapping-query.service';
import {Config} from '../config.service';
import {ProjectService} from '../project/project.service';
import {LoadingState} from '../project/loading-state.model';
import {Time} from '../time/time.model';
import {Projection} from '../operators/projection.model';

/**
 * The `ol-layer` component represents a single layer object of openLayer 3.
 *
 * # Input Variables
 * * layerType
 * * url
 * * params
 * * style
 */
<<<<<<< HEAD
// @Component({
//     selector: 'wave-ol-layer',
//     template: '',
//     changeDetection: ChangeDetectionStrategy.OnPush,
// })
export abstract class OlMapLayerComponent<
        OL extends OlLayer,
        OS extends OlSource,
        S extends AbstractSymbology,
        L extends Layer<S>
    > {
=======
export abstract class MapLayerComponent<OL extends OlLayer,
    OS extends OlSource,
    S extends Symbology,
    L extends Layer<S>>
    implements OnChanges {
>>>>>>> ea2cf607

    // TODO: refactor

    @Input() layer: L;
<<<<<<< HEAD
=======
    @Input() projection: Projection;
    @Input() symbology: S;
    @Input() time: Time;
    @Input() visible = true;

    @Output() mapRedraw = new EventEmitter();

>>>>>>> ea2cf607
    protected source: OS;

    protected _mapLayer: OL;

    protected constructor(protected projectService: ProjectService) {
    }

    get mapLayer(): OL {
        return this._mapLayer;
    };

    abstract getExtent(): [number, number, number, number];
}

export abstract class OlVectorLayerComponent extends MapLayerComponent<OlLayerVector,
    OlVectorSource,
    AbstractVectorSymbology,
<<<<<<< HEAD
    VectorLayer<AbstractVectorSymbology>> implements OnInit, OnDestroy {
=======
    VectorLayer<AbstractVectorSymbology>> implements OnInit, OnChanges, OnDestroy {
>>>>>>> ea2cf607

    private dataSubscription: Subscription;
    private layerChangesSubscription: Subscription;

    protected constructor(protected projectService: ProjectService) {
        super(projectService);
        this.source = new OlVectorSource({wrapX: false});
        this._mapLayer = new OlLayerVector({
            source: this.source,
            updateWhileAnimating: true,
        });
    }

    ngOnInit() {
        this.dataSubscription = this.projectService.getLayerDataStream(this.layer).subscribe((x: VectorData) => {
            this.source.clear(); // TODO: check if this is needed always...
            if (!(x === null || x === undefined)) {
                this.source.addFeatures(x.data);
            }
<<<<<<< HEAD
            this.updateOlLayer({symbology: this.layer.symbology}); // FIXME: HACK until data is a part of a layer
        });

        this.layerChangesSubscription = this.projectService.getLayerChangesStream(this.layer)
            .subscribe((changes: LayerChanges<AbstractVectorSymbology>) => {
                this.updateOlLayer(changes);
        });
=======
        })
    }

    ngOnChanges(changes: { [propName: string]: SimpleChange }) {

        if (changes['visible']) {
            this.mapLayer.setVisible(this.visible);

            this.mapRedraw.emit();
        }

        if (changes['symbology']) {
            const style = StyleCreator.fromVectorSymbology(this.symbology);
            this.mapLayer.setStyle(style);
        }
>>>>>>> ea2cf607
    }

    ngOnDestroy() {
        if (this.dataSubscription) {
            this.dataSubscription.unsubscribe();
        }
        if (this.layerChangesSubscription) {
            this.layerChangesSubscription.unsubscribe();
        }
    }

    getExtent() {
        return this.source.getExtent();
    }

    private updateOlLayer(changes: LayerChanges<AbstractVectorSymbology>) {
        if (changes.visible) {
            this.mapLayer.setVisible(this.layer.visible);
        }

        if (changes.symbology) {
            const style = StyleCreator.fromVectorSymbology(this.layer.symbology);
            this.mapLayer.setStyle(style);
        }
    }
}

@Component({
    selector: 'wave-ol-point-layer',
    template: '',
    providers: [{provide: MapLayerComponent, useExisting: OlPointLayerComponent}],
    changeDetection: ChangeDetectionStrategy.OnPush,
<<<<<<< HEAD
    inputs: ['layer'],
=======
>>>>>>> ea2cf607
})
export class OlPointLayerComponent extends OlVectorLayerComponent {
    constructor(protected projectService: ProjectService) {
        super(projectService);
    }
}

@Component({
    selector: 'wave-ol-line-layer',
    template: '',
    providers: [{provide: MapLayerComponent, useExisting: OlLineLayerComponent}],
    changeDetection: ChangeDetectionStrategy.OnPush,
<<<<<<< HEAD
    inputs: ['layer'],
=======
>>>>>>> ea2cf607
})
export class OlLineLayerComponent extends OlVectorLayerComponent {
    constructor(protected projectService: ProjectService) {
        super(projectService);
    }
}

@Component({
    selector: 'wave-ol-polygon-layer',
    template: '',
    providers: [{provide: MapLayerComponent, useExisting: OlPolygonLayerComponent}],
    changeDetection: ChangeDetectionStrategy.OnPush,
<<<<<<< HEAD
    inputs: ['layer'],
=======
>>>>>>> ea2cf607
})
export class OlPolygonLayerComponent extends OlVectorLayerComponent {
    constructor(protected projectService: ProjectService) {
        super(projectService);
    }
}

@Component({
    selector: 'wave-ol-raster-layer',
    template: '',
    providers: [{provide: MapLayerComponent, useExisting: OlRasterLayerComponent}],
    changeDetection: ChangeDetectionStrategy.OnPush,
<<<<<<< HEAD
    inputs: ['layer'],
})
export class OlRasterLayerComponent extends OlMapLayerComponent<OlLayerTile, OlTileSource,
    MappingColorizerRasterSymbology, RasterLayer<MappingColorizerRasterSymbology>> implements OnInit, OnDestroy {
=======
})
export class OlRasterLayerComponent extends MapLayerComponent<OlLayerTile, OlTileSource,
    MappingColorizerRasterSymbology, RasterLayer<MappingColorizerRasterSymbology>> implements OnChanges, OnInit {
>>>>>>> ea2cf607

    private dataSubscription: Subscription;
    private layerChangesSubscription: Subscription;
    private timeSubscription: Subscription;

    private _projection: Projection;
    private _time: Time;

    constructor(protected projectService: ProjectService,
                protected mappingQueryService: MappingQueryService,
                private config: Config) {
        super(projectService);
    }

    ngOnInit() {
        // closure variables for checking the old state
        console.log('map-layer-component', 'ngOnInit', this.layer);

        this.dataSubscription = this.projectService.getLayerDataStream(this.layer).subscribe((rasterData: RasterData) => {
            if (rasterData !== null && rasterData !== undefined) {

                    this.updateTime(rasterData.time);
                    this.updateProjection(rasterData.projection);

                    if (!this.source) {
                        this.initializeOrReplaceOlSource();
                    }

                    if (this.config.MAP.REFRESH_LAYERS_ON_CHANGE) {
                        this.source.refresh();
                    }
                }
        });

        this.layerChangesSubscription = this.projectService.getLayerChangesStream(this.layer)
            .subscribe((changes: LayerChanges<MappingColorizerRasterSymbology>) => {
                this.updateOlLayer(changes);
                if (this.config.MAP.REFRESH_LAYERS_ON_CHANGE) {
                    this.source.refresh();
                }
            });

        /*
        this.timeSubscription = this.projectService.getTimeStream().subscribe((t => {
            this.updateTime(t);

        }));

        this.projectService.getProjectionStream().subscribe(p => {
             this.updateProjection(rasterData.projection);
        });
        */

    }

    ngOnDestroy() {
        if (this.dataSubscription) {
            this.dataSubscription.unsubscribe();
        }
        if (this.layerChangesSubscription) {
            this.layerChangesSubscription.unsubscribe();
        }
        if (this.timeSubscription) {
            this.timeSubscription.unsubscribe();
        }
    }

    private updateOlLayer(changes: LayerChanges<MappingColorizerRasterSymbology>) {
        if (this.source && this._mapLayer) {
            if (changes.visible) {
                this._mapLayer.setVisible(this.layer.visible);
            }
            if (changes.symbology) {
                this._mapLayer.setOpacity(this.layer.symbology.opacity);
                // this._mapLayer.setHue(rasterSymbology.hue);
                // this._mapLayer.setSaturation(rasterSymbology.saturation);
                this.source.updateParams({
                    colors: this.layer.symbology.mappingColorizerRequestString()
                })
            }
            if (changes.operator) {
                this.initializeOrReplaceOlSource();
            }
        }
    }

    private updateProjection(p: Projection) {
        if (!this._projection || this.source.getProjection().getCode() !== this._projection.getCode()) {
            this._projection = p;
            this.updateOlLayerProjection();
        }
    }

    private updateOlLayerProjection() {
        // console.log("projection", this.source.getProjection().getCode, rasterData.projection.getCode());
        // there is no way to change the projection of a layer. // TODO: check newer OL versions for this
        this.initializeOrReplaceOlSource();
    }

    private updateOlLayerTime() {
        if (this.source) {
            this.source.updateParams({
                time: this._time.asRequestString(),
                colors: this.layer.symbology.mappingColorizerRequestString()
            });
        }
    }

    private updateTime(t: Time) {
        if (!this._time || !t.isSame(this._time)) {
            this._time = t;
            this.updateOlLayerTime();
        }
    }

    private initializeOrReplaceOlSource() {
        this.source = new OlTileWmsSource({
            url: this.createWmsQueryUrl(),
            params: {
                time: this._time.asRequestString(),
                colors: this.layer.symbology.mappingColorizerRequestString()
            },
            projection: this._projection.getCode(),
            wrapX: false,
        });

        this.addStateListenersToOlSource();
        this.initializeOrUpdateOlMapLayer();
    };

    private createWmsQueryUrl(): string  {
        return this.mappingQueryService.getWMSQueryUrl({
            operator: this.layer.operator,
            time: this._time,
            projection: this._projection
        });
    }

    private initializeOrUpdateOlMapLayer() {
        if (this._mapLayer) {
            this._mapLayer.setSource(this.source);
        } else {
            this._mapLayer = new OlLayerTile({
                source: this.source,
                opacity: this.layer.symbology.opacity,
            });
        }
    }

    private addStateListenersToOlSource() {
        // TILE LOADING STATE
        let tilesPending = 0;

        this.source.on('tileloadstart', () => {
            tilesPending++;
            this.projectService.changeRasterLayerDataStatus(this.layer, LoadingState.LOADING);
        });
        this.source.on('tileloadend', () => {
            tilesPending--;
            if (tilesPending <= 0) {
                this.projectService.changeRasterLayerDataStatus(this.layer, LoadingState.OK);
            }
        });
        this.source.on('tileloaderror', () => {
            tilesPending--;
            this.projectService.changeRasterLayerDataStatus(this.layer, LoadingState.ERROR);
        });
    }

<<<<<<< HEAD
=======
    ngOnChanges(changes: { [propName: string]: SimpleChange }) {
        if (this._mapLayer) {
            if (changes['visible']) {
                this._mapLayer.setVisible(this.visible);

                this.mapRedraw.emit();
            }

            if (changes['symbology']) {
                this._mapLayer.setOpacity(this.symbology.opacity);
                // this._mapLayer.setHue(rasterSymbology.hue);
                // this._mapLayer.setSaturation(rasterSymbology.saturation);
                this.source.updateParams({
                    colors: this.symbology.mappingColorizerRequestString()
                })
            }
        }
    }

>>>>>>> ea2cf607
    getExtent() {
        return this._mapLayer.getExtent();
    }


}<|MERGE_RESOLUTION|>--- conflicted
+++ resolved
@@ -13,7 +13,7 @@
 import {Layer as OlLayer, Tile as OlLayerTile, Vector as OlLayerVector} from 'ol/layer';
 import {Source as OlSource, Tile as OlTileSource, TileWMS as OlTileWmsSource, Vector as OlVectorSource} from 'ol/source';
 
-import {AbstractVectorSymbology, MappingColorizerRasterSymbology, AbstractSymbology} from '../layers/symbology/symbology.model';
+import {AbstractVectorSymbology, MappingColorizerRasterSymbology, Symbology} from '../layers/symbology/symbology.model';
 
 import {StyleCreator} from './style-creator';
 import {Layer, LayerChanges, RasterData, RasterLayer, VectorData, VectorLayer} from '../layers/layer.model';
@@ -33,39 +33,16 @@
  * * params
  * * style
  */
-<<<<<<< HEAD
-// @Component({
-//     selector: 'wave-ol-layer',
-//     template: '',
-//     changeDetection: ChangeDetectionStrategy.OnPush,
-// })
-export abstract class OlMapLayerComponent<
-        OL extends OlLayer,
-        OS extends OlSource,
-        S extends AbstractSymbology,
-        L extends Layer<S>
-    > {
-=======
 export abstract class MapLayerComponent<OL extends OlLayer,
     OS extends OlSource,
     S extends Symbology,
-    L extends Layer<S>>
-    implements OnChanges {
->>>>>>> ea2cf607
+    L extends Layer<S>> {
 
     // TODO: refactor
 
     @Input() layer: L;
-<<<<<<< HEAD
-=======
-    @Input() projection: Projection;
-    @Input() symbology: S;
-    @Input() time: Time;
-    @Input() visible = true;
-
     @Output() mapRedraw = new EventEmitter();
 
->>>>>>> ea2cf607
     protected source: OS;
 
     protected _mapLayer: OL;
@@ -83,12 +60,7 @@
 export abstract class OlVectorLayerComponent extends MapLayerComponent<OlLayerVector,
     OlVectorSource,
     AbstractVectorSymbology,
-<<<<<<< HEAD
     VectorLayer<AbstractVectorSymbology>> implements OnInit, OnDestroy {
-=======
-    VectorLayer<AbstractVectorSymbology>> implements OnInit, OnChanges, OnDestroy {
->>>>>>> ea2cf607
-
     private dataSubscription: Subscription;
     private layerChangesSubscription: Subscription;
 
@@ -107,7 +79,6 @@
             if (!(x === null || x === undefined)) {
                 this.source.addFeatures(x.data);
             }
-<<<<<<< HEAD
             this.updateOlLayer({symbology: this.layer.symbology}); // FIXME: HACK until data is a part of a layer
         });
 
@@ -115,23 +86,6 @@
             .subscribe((changes: LayerChanges<AbstractVectorSymbology>) => {
                 this.updateOlLayer(changes);
         });
-=======
-        })
-    }
-
-    ngOnChanges(changes: { [propName: string]: SimpleChange }) {
-
-        if (changes['visible']) {
-            this.mapLayer.setVisible(this.visible);
-
-            this.mapRedraw.emit();
-        }
-
-        if (changes['symbology']) {
-            const style = StyleCreator.fromVectorSymbology(this.symbology);
-            this.mapLayer.setStyle(style);
-        }
->>>>>>> ea2cf607
     }
 
     ngOnDestroy() {
@@ -150,6 +104,7 @@
     private updateOlLayer(changes: LayerChanges<AbstractVectorSymbology>) {
         if (changes.visible) {
             this.mapLayer.setVisible(this.layer.visible);
+            this.mapRedraw.emit();
         }
 
         if (changes.symbology) {
@@ -164,10 +119,6 @@
     template: '',
     providers: [{provide: MapLayerComponent, useExisting: OlPointLayerComponent}],
     changeDetection: ChangeDetectionStrategy.OnPush,
-<<<<<<< HEAD
-    inputs: ['layer'],
-=======
->>>>>>> ea2cf607
 })
 export class OlPointLayerComponent extends OlVectorLayerComponent {
     constructor(protected projectService: ProjectService) {
@@ -180,10 +131,6 @@
     template: '',
     providers: [{provide: MapLayerComponent, useExisting: OlLineLayerComponent}],
     changeDetection: ChangeDetectionStrategy.OnPush,
-<<<<<<< HEAD
-    inputs: ['layer'],
-=======
->>>>>>> ea2cf607
 })
 export class OlLineLayerComponent extends OlVectorLayerComponent {
     constructor(protected projectService: ProjectService) {
@@ -196,10 +143,6 @@
     template: '',
     providers: [{provide: MapLayerComponent, useExisting: OlPolygonLayerComponent}],
     changeDetection: ChangeDetectionStrategy.OnPush,
-<<<<<<< HEAD
-    inputs: ['layer'],
-=======
->>>>>>> ea2cf607
 })
 export class OlPolygonLayerComponent extends OlVectorLayerComponent {
     constructor(protected projectService: ProjectService) {
@@ -212,16 +155,9 @@
     template: '',
     providers: [{provide: MapLayerComponent, useExisting: OlRasterLayerComponent}],
     changeDetection: ChangeDetectionStrategy.OnPush,
-<<<<<<< HEAD
-    inputs: ['layer'],
-})
-export class OlRasterLayerComponent extends OlMapLayerComponent<OlLayerTile, OlTileSource,
-    MappingColorizerRasterSymbology, RasterLayer<MappingColorizerRasterSymbology>> implements OnInit, OnDestroy {
-=======
 })
 export class OlRasterLayerComponent extends MapLayerComponent<OlLayerTile, OlTileSource,
-    MappingColorizerRasterSymbology, RasterLayer<MappingColorizerRasterSymbology>> implements OnChanges, OnInit {
->>>>>>> ea2cf607
+    MappingColorizerRasterSymbology, RasterLayer<MappingColorizerRasterSymbology>> implements OnInit, OnDestroy {
 
     private dataSubscription: Subscription;
     private layerChangesSubscription: Subscription;
@@ -237,9 +173,6 @@
     }
 
     ngOnInit() {
-        // closure variables for checking the old state
-        console.log('map-layer-component', 'ngOnInit', this.layer);
-
         this.dataSubscription = this.projectService.getLayerDataStream(this.layer).subscribe((rasterData: RasterData) => {
             if (rasterData !== null && rasterData !== undefined) {
 
@@ -391,31 +324,7 @@
         });
     }
 
-<<<<<<< HEAD
-=======
-    ngOnChanges(changes: { [propName: string]: SimpleChange }) {
-        if (this._mapLayer) {
-            if (changes['visible']) {
-                this._mapLayer.setVisible(this.visible);
-
-                this.mapRedraw.emit();
-            }
-
-            if (changes['symbology']) {
-                this._mapLayer.setOpacity(this.symbology.opacity);
-                // this._mapLayer.setHue(rasterSymbology.hue);
-                // this._mapLayer.setSaturation(rasterSymbology.saturation);
-                this.source.updateParams({
-                    colors: this.symbology.mappingColorizerRequestString()
-                })
-            }
-        }
-    }
-
->>>>>>> ea2cf607
     getExtent() {
         return this._mapLayer.getExtent();
     }
-
-
 }