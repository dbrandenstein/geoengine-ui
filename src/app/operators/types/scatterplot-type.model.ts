import {OperatorType, OperatorTypeDict, OperatorTypeMappingDict} from '../operator-type.model';

import {ResultType, ResultTypes} from '../result-type.model';

interface ScatterPlotTypeMappingDict extends OperatorTypeMappingDict {
    source: string;
    result: string;
}

export interface ScatterPlotTypeDict extends OperatorTypeDict {
    attribute1: string;
    attribute2: string;
    regression: boolean;
    inputType: string;
}

interface ScatterPlotTypeConfig {
    attribute1: string;
    attribute2: string;
    regression: boolean;
    inputType: ResultType;
}

export class ScatterPlotType extends OperatorType {
    private static _TYPE = 'r_script';
    private static _ICON_URL = OperatorType.createIconDataUrl(ScatterPlotType._TYPE);
    private static _NAME = 'Scatter Plot';

    static get TYPE(): string { return ScatterPlotType._TYPE; }
    static get ICON_URL(): string { return ScatterPlotType._ICON_URL; }
    static get NAME(): string { return ScatterPlotType._NAME; }

    private code: string;
    private attribute1: string;
    private attribute2: string;
    private regression: boolean;
    private inputType: ResultType;
    private resultType: ResultType;

    static fromDict(dict: ScatterPlotTypeDict): ScatterPlotType {
        return new ScatterPlotType({
            attribute1: dict.attribute1,
            attribute2: dict.attribute2,
            regression: dict.regression,
            inputType: ResultTypes.fromCode(dict.inputType),
        });
    }

    constructor(config: ScatterPlotTypeConfig) {
        super();

        this.attribute1 = config.attribute1;
        this.attribute2 = config.attribute2;
        this.regression = config.regression;
<<<<<<< HEAD
        this.inputType = config.inputType;

        const camelInputType = this.inputType.toString().charAt(0).toUpperCase() + this.inputType.toString().substr(1).toLowerCase();

        this.code = `
            features <- mapping.load${camelInputType}(0, mapping.qrect);

            if (length(features) > 0) {

                first = features$\`${config.attribute1}\`;

                second = features$\`${config.attribute2}\`;

                plot(first, second, xlab="${config.attribute1}", ylab="${config.attribute2}");

                ${this.regression ? 'abline(lm(second~first), col="red");' : ''}

                legend(
                    "topright",
                    legend=c("Data Points" ${this.regression ? ', "Regression Line"' : ''}),
                    pch=c(1 ${this.regression ? ', -1' : ''}),
                    lty=c(0 ${this.regression ? ', 1' : ''}),
                    col=c("black", "red")
                );

            } else {

                plot.new();

                mtext("Empty Dataset");

            }
        `;

=======
        let plotCode = ' + geom_point(shape=1)';
        if(this.regression) {
            plotCode += ' + geom_smooth(method=lm, se=FALSE)'
        }
        this.code = `library(ggplot2);
points <- mapping.loadPoints(0, mapping.qrect);
if (length(points) > 0) {
dat <- data.frame(xVal = points$\`${config.attribute1}\`, yVal = points$\`${config.attribute2}\`);
p <- ggplot(dat, aes(x=xVal, y=yVal))${plotCode} + labs(x = "${config.attribute1}", y = "${config.attribute2}");
print(p);
}else {
plot.new();
mtext("Empty Dataset");
}
`;
>>>>>>> 1acda152
        this.resultType = ResultTypes.PLOT;
    }

    getMappingName(): string {
        return ScatterPlotType.TYPE;
    }

    getIconUrl(): string {
        return ScatterPlotType.ICON_URL;
    }

    toString(): string {
        return ScatterPlotType.NAME;
    }

    getParametersAsStrings(): Array<[string, string]> {
        return [
            ['code', this.code.toString()],
            ['resultType', this.resultType.toString()],
        ];
    }

    toMappingDict(): ScatterPlotTypeMappingDict {
        return {
            source: this.code,
            result: this.resultType.getCode(),
        };
    }

    toDict(): ScatterPlotTypeDict {
        return {
            operatorType: ScatterPlotType.TYPE,
            attribute1: this.attribute1,
            attribute2: this.attribute2,
            regression: this.regression,
            inputType: this.inputType.getCode(),
        };
    }
}<|MERGE_RESOLUTION|>--- conflicted
+++ resolved
@@ -52,31 +52,31 @@
         this.attribute1 = config.attribute1;
         this.attribute2 = config.attribute2;
         this.regression = config.regression;
-<<<<<<< HEAD
         this.inputType = config.inputType;
 
         const camelInputType = this.inputType.toString().charAt(0).toUpperCase() + this.inputType.toString().substr(1).toLowerCase();
 
         this.code = `
+            library(ggplot2);
+            
             features <- mapping.load${camelInputType}(0, mapping.qrect);
 
             if (length(features) > 0) {
 
-                first = features$\`${config.attribute1}\`;
+                first = features$\\\`${config.attribute1}\\\`;
 
-                second = features$\`${config.attribute2}\`;
+                second = features$\\\`${config.attribute2}\\\`;
+                
+                df <- data.frame(xVal = first, yVal = second);
 
-                plot(first, second, xlab="${config.attribute1}", ylab="${config.attribute2}");
+                p <- (
+                    ggplot(df, aes(x=xVal, y=yVal))
+                    + geom_point(shape=1)
+                    ${this.regression ? '+ geom_smooth(method=lm, se=FALSE)' : ''}
+                    + labs(x = "${config.attribute1}", y = "${config.attribute2}")
+                );
 
-                ${this.regression ? 'abline(lm(second~first), col="red");' : ''}
-
-                legend(
-                    "topright",
-                    legend=c("Data Points" ${this.regression ? ', "Regression Line"' : ''}),
-                    pch=c(1 ${this.regression ? ', -1' : ''}),
-                    lty=c(0 ${this.regression ? ', 1' : ''}),
-                    col=c("black", "red")
-                );
+                print(p);
 
             } else {
 
@@ -87,23 +87,6 @@
             }
         `;
 
-=======
-        let plotCode = ' + geom_point(shape=1)';
-        if(this.regression) {
-            plotCode += ' + geom_smooth(method=lm, se=FALSE)'
-        }
-        this.code = `library(ggplot2);
-points <- mapping.loadPoints(0, mapping.qrect);
-if (length(points) > 0) {
-dat <- data.frame(xVal = points$\`${config.attribute1}\`, yVal = points$\`${config.attribute2}\`);
-p <- ggplot(dat, aes(x=xVal, y=yVal))${plotCode} + labs(x = "${config.attribute1}", y = "${config.attribute2}");
-print(p);
-}else {
-plot.new();
-mtext("Empty Dataset");
-}
-`;
->>>>>>> 1acda152
         this.resultType = ResultTypes.PLOT;
     }
 
