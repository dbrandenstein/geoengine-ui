--- conflicted
+++ resolved
@@ -55,17 +55,10 @@
     <mat-list-item
         (click)="layoutService.setSidenavContentComponent({component: PolygonSelectionComponent, parent: SourceOperatorListComponent})"
     >
-<<<<<<< HEAD
-        <md-icon md-list-icon >location_on</md-icon>
-        <h4 md-line>Country Selection</h4>
-        <p md-line>Select by country</p>
-    </md-list-item>
-=======
         <mat-icon mat-list-icon >location_on</mat-icon>
         <h4 mat-line>Country Selection</h4>
         <p mat-line>Select Country Borders</p>
     </mat-list-item>
->>>>>>> 2e251d42
 
     <mat-list-item
         (click)="layoutService.setSidenavContentComponent({component: SensorSourceOperatorComponent, parent: SourceOperatorListComponent})"
