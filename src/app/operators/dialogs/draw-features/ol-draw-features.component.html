<wave-sidenav-header>Draw Features</wave-sidenav-header>

<<<<<<< HEAD
<p class="mat-subheader">Draw in the map the area you want to analyze to</p>

<md-select class="mat-subheader" placeholder="Feature type" [(value)]="selectedFeatureType">
    <md-option *ngFor="let featureType of featureTypes" [value]="featureType">
        {{ featureType }}
    </md-option>
</md-select>

<div class="mat-subheader">

<button md-raised-button [disabled]="isDrawingActive || !selectedFeatureType" (click)="startDrawing()">Start</button>

<button md-raised-button color="accent" [disabled]="!isDrawingActive" (click)="endDrawing()">Finish</button>

<button md-raised-button color="warn" [disabled]="!isDrawingActive" (click)="cancelDrawing()">Cancel</button>

=======
<mat-form-field>
    <mat-select placeholder="Feature type" [(value)]="selectedFeatureType">
        <mat-option *ngFor="let featureType of featureTypes" [value]="featureType">
            {{ featureType }}
        </mat-option>
    </mat-select>
</mat-form-field>

<div fxLayout="row" fxLayoutGap="1rem">
    <button mat-raised-button fxFlex [disabled]="isDrawingActive || !selectedFeatureType" (click)="startDrawing()">Start</button>

    <button mat-raised-button fxFlex color="accent" [disabled]="!isDrawingActive" (click)="endDrawing()">End</button>

    <button mat-raised-button fxFlex color="warn" [disabled]="!isDrawingActive" (click)="cancelDrawing()">Cancel</button>
>>>>>>> 2e251d42
</div><|MERGE_RESOLUTION|>--- conflicted
+++ resolved
@@ -1,23 +1,5 @@
 <wave-sidenav-header>Draw Features</wave-sidenav-header>
 
-<<<<<<< HEAD
-<p class="mat-subheader">Draw in the map the area you want to analyze to</p>
-
-<md-select class="mat-subheader" placeholder="Feature type" [(value)]="selectedFeatureType">
-    <md-option *ngFor="let featureType of featureTypes" [value]="featureType">
-        {{ featureType }}
-    </md-option>
-</md-select>
-
-<div class="mat-subheader">
-
-<button md-raised-button [disabled]="isDrawingActive || !selectedFeatureType" (click)="startDrawing()">Start</button>
-
-<button md-raised-button color="accent" [disabled]="!isDrawingActive" (click)="endDrawing()">Finish</button>
-
-<button md-raised-button color="warn" [disabled]="!isDrawingActive" (click)="cancelDrawing()">Cancel</button>
-
-=======
 <mat-form-field>
     <mat-select placeholder="Feature type" [(value)]="selectedFeatureType">
         <mat-option *ngFor="let featureType of featureTypes" [value]="featureType">
@@ -32,5 +14,4 @@
     <button mat-raised-button fxFlex color="accent" [disabled]="!isDrawingActive" (click)="endDrawing()">End</button>
 
     <button mat-raised-button fxFlex color="warn" [disabled]="!isDrawingActive" (click)="cancelDrawing()">Cancel</button>
->>>>>>> 2e251d42
 </div>