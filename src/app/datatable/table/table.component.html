--- conflicted
+++ resolved
@@ -1,12 +1,8 @@
 <div class="scrollContent" [style.height.px]="height" #scrollContainer (window:resize)="updateContainer()" (scroll)="updateScroll()">
 
     <!-- Loading Spinner -->
-<<<<<<< HEAD
-    <div class="spinnerContainer" *ngIf="loading || (state$ | async) === LoadingState.LOADING" [style.left.px]="scrollLeft"
-         [style.top.px]="scrollTop">
-=======
-    <div class="spinnerContainer" *ngIf="loading || (state$ | async) === LoadingState.LOADING" [style.left.px]="scrollContainer.scrollLeft" [style.top.px]="scrollContainer.scrollTop">
->>>>>>> dfa89b81
+    <div class="spinnerContainer" *ngIf="loading || (state$ | async) === LoadingState.LOADING" [style.left.px]="scrollContainer.scrollLeft" 
+         [style.top.px]="scrollContainer.scrollTop">
         <div class="spinner">
             <md-spinner color="primary"></md-spinner>
         </div>
@@ -18,24 +14,15 @@
         <table #scrollContainerContent>
             <thead> <!--#tableHead-->
             <tr>
-<<<<<<< HEAD
-                <th [style.left.px]="scrollLeft" [style.top.px]="scrollTop" [style.position]="'relative'"
+                <th [style.left.px]="scrollContainer.scrollLeft" [style.top.px]="scrollContainer.scrollTop" [style.position]="'relative'"
                     class="tableFixed tableFixedHorizontal tableFixedVertical">
                     <div class="tableCell">
-                        <md-checkbox *ngIf="data != null" [checked]="allSelected" [indeterminate]="!allEqual"
+                        <md-checkbox *ngIf="data != null" [checked]="allSelected" [indeterminate]="!allEqual" (change)="toggleAll()"></md-checkbox>
                                      (change)="toggleAll()"></md-checkbox>
                     </div>
                 </th>
-                <th *ngFor="let t of dataHead; let i=index" [style.top.px]="scrollTop" [style.position]="'relative'"
+                <th *ngFor="let t of dataHead; let i=index" [style.top.px]="scrollContainer.scrollTop" [style.position]="'relative'"
                     class="tableFixed tableFixedHorizontal">
-=======
-                <th [style.left.px]="scrollContainer.scrollLeft" [style.top.px]="scrollContainer.scrollTop" [style.position]="'relative'" class="tableFixed tableFixedHorizontal tableFixedVertical">
-                    <div class="tableCell">
-                        <md-checkbox *ngIf="data != null" [checked]="allSelected" [indeterminate]="!allEqual" (change)="toggleAll()"></md-checkbox>
-                    </div>
-                </th>
-                <th *ngFor="let t of dataHead; let i=index" [style.top.px]="scrollContainer.scrollTop" [style.position]="'relative'" class="tableFixed tableFixedHorizontal">
->>>>>>> dfa89b81
                     <div class="tableCell" [style.width.px]="avgWidths[i]">
                         {{t}}
                     </div>
@@ -50,19 +37,11 @@
             </tr>
 
             <!-- Content -->
-<<<<<<< HEAD
             <tr *ngFor="let tr of displayItemCounter" [class]="'tr'+tr" [class.rowSelected]="selected[tr+firstDisplay]">
-                <!--#tableElements-->  <!--[class]="'tr'+r+' '+'data'+(r+firstDisplay)"-->
-                <td [style.left.px]="scrollLeft" [style.position]="'relative'" class="tableFixed tableFixedVertical">
-                    <div class="tableCell">
-                        <md-checkbox *ngIf="data != null" [checked]="selected[tr+firstDisplay]"
-                                     (change)="toggle(tr+firstDisplay)"></md-checkbox>
-=======
-            <tr *ngFor="let tr of displayItemCounter" [class]="'tr'+tr" [class.rowSelected]="selected[tr+firstDisplay]"> <!--#tableElements-->  <!--[class]="'tr'+r+' '+'data'+(r+firstDisplay)"-->
                 <td [style.left.px]="scrollContainer.scrollLeft" [style.position]="'relative'" class="tableFixed tableFixedVertical">
                     <div class="tableCell">
-                        <md-checkbox *ngIf="data != null" [checked]="selected[tr+firstDisplay]" (change)="toggle(tr+firstDisplay)"></md-checkbox>
->>>>>>> dfa89b81
+                        <md-checkbox *ngIf="data != null" [checked]="selected[tr+firstDisplay]" 
+                                     (change)="toggle(tr+firstDisplay)"></md-checkbox>
                     </div>
                 </td>
                 <td *ngFor="let t of dataHead; let i=index">
@@ -74,12 +53,8 @@
                     </div>
                     -->
                     <div class="tableCell" *ngIf="(tr+firstDisplay) < data.length" [style.width.px]="avgWidths[i]">
-<<<<<<< HEAD
-                        <app-dialog *ngIf="colTypes[i] == 'media'" [url]="data[tr+firstDisplay]['properties'][t]"
-                                    [type]="colTypes[i]"></app-dialog>
-=======
-                        <wave-datatable-dialog *ngIf="colTypes[i] == 'media'" [url]="data[tr+firstDisplay]['properties'][t]" [type]="colTypes[i]"> </wave-datatable-dialog>
->>>>>>> dfa89b81
+                        <wave-datatable-dialog *ngIf="colTypes[i] == 'media'" [url]="data[tr+firstDisplay]['properties'][t]" 
+                                    [type]="colTypes[i]"> </wave-datatable-dialog>
                         <span *ngIf="colTypes[i] != 'media'" [title]="data[tr+firstDisplay]['properties'][t]"> {{data[tr+firstDisplay]['properties'][t]}} </span>
                     </div>
                 </td>
@@ -92,16 +67,8 @@
             </tbody>
         </table>
     </template>
-<<<<<<< HEAD
     <div *ngIf="!(layerService.getIsAnyLayerSelectedStream() | async)" class="no-layer">
         <span>no layer selected</span>
-    </div>
-=======
-    <template [ngIf]="!(layerService.getIsAnyLayerSelectedStream() | async)">
-        <div class="backdrop">
-            <span>no layer selected</span>
         </div>
-    </template>
->>>>>>> dfa89b81
 
 </div>