--- conflicted
+++ resolved
@@ -44,28 +44,18 @@
                 'ng2-dragula': {
                     defaultExtension: 'js'
                 },
-                'dragula' :{
+                'dragula': {
                     defaultExtension: 'js'
                 }
             },
             map: {
                 'ng2-material': 'node_modules/ng2-material',
-                'ng2-dragula' : 'node_modules/ng2-dragula'
+                'ng2-dragula': 'node_modules/ng2-dragula',
+                'openlayers': 'node_modules/openlayers/dist/ol.js'
             }
-<<<<<<< HEAD
         });
-        System.import('app/main')
-                .then(null, console.error.bind(console));
-=======
-        },
-          map: {
-              'ng2-material': 'node_modules/ng2-material',
-              'openlayers': 'node_modules/openlayers/dist/ol.js'
-          }
-      });
       System.import('app/main')
             .then(null, console.error.bind(console));
->>>>>>> 05dea68a
     </script>
 
 </head>
