<!DOCTYPE html>
<html>
<head>
    <!-- 0. IE: Must be the first tag -->
    <meta http-equiv="x-ua-compatible" content="IE=edge">

    <title>WAVE: Workflow, Analysis and Visualization Editor</title>
    <meta charset="UTF-8">
    <meta name="viewport" content="width=device-width, initial-scale=1">

    <!-- 1. Load libraries -->
    <!-- IE required polyfills, in this exact order -->
    <script src="node_modules/es6-shim/es6-shim.min.js"></script>
    <script src="node_modules/systemjs/dist/system-polyfills.js"></script>
    <script src="node_modules/angular2/es6/dev/src/testing/shims_for_IE.js"></script>

    <!-- Angular -->
    <script src="node_modules/angular2/bundles/angular2-polyfills.js"></script>
    <script src="node_modules/systemjs/dist/system.src.js"></script>
    <script src="node_modules/rxjs/bundles/Rx.js"></script>
    <script src="node_modules/angular2/bundles/angular2.dev.js"></script>
    <script src="node_modules/angular2/bundles/http.dev.js"></script>

    <!-- Proj4 -->
    <script src="node_modules/proj4/dist/proj4.js"></script>

    <!-- Material -->
    <link rel="stylesheet" href="node_modules/ng2-material/dist/ng2-material.css">
    <link rel="stylesheet" href="node_modules/ng2-material/dist/font.css">

    <!-- Dragula -->
    <link rel="stylesheet" href="node_modules/dragula/dist/dragula.min.css">

    <!-- Codemirror -->
    <link rel="stylesheet" href="node_modules/codemirror/lib/codemirror.css">

    <!-- 2. Configure SystemJS -->
    <script>
        System.config({
            packages: {
                app: {
                    format: 'register',
                    defaultExtension: 'js'
                },
                'ng2-material': {
                    defaultExtension: 'js'
                },
                'ng2-dragula': {
                    defaultExtension: 'js'
                },
                'dragula': {
                    defaultExtension: 'js'
                },
                "codemirror": {
                    main: "lib/codemirror.js",
                    defaultExtension: "js"
                },
                "moment": {
                  defaultExtension: "js"
                }
            },
            map: {
                'ng2-material': 'node_modules/ng2-material',
                'ng2-dragula': 'node_modules/ng2-dragula',
                'openlayers': 'node_modules/openlayers/dist/ol.js',
                'proj4': 'node_modules/proj4/dist/proj4.js',
                'd3': 'node_modules/d3/d3.js',
                'dagre': 'node_modules/dagre/dist/dagre.js',
                'dagre-d3': 'node_modules/dagre-d3/dist/dagre-d3.js',
                'dragula': 'node_modules/dragula/dist/dragula.min.js',
                "codemirror": "node_modules/codemirror",
<<<<<<< HEAD
                "immutable": "node_modules/immutable/dist/immutable.min.js"
=======
                "moment": "node_modules/moment/moment.js"
>>>>>>> 16775bc2
            },
            meta: {
                'node_modules/proj4/dist/proj4.js': { format: 'global' }
            }
        });
      System.import('app/main')
            .then(null, console.error.bind(console));
    </script>

</head>

<!-- 3. Display the application -->
<body style="display: flex; align-items: center; justify-content: center;">

<wave-app>
<style type='text/css'> width: 100%;
@-webkit-keyframes uil-ripple {
  0% {
    width: 0;
    height: 0;
    opacity: 0;
    margin: 0 0 0 0;
  }
  33% {
    width: 44%;
    height: 44%;
    margin: -22% 0 0 -22%;
    opacity: 1;
  }
  100% {
    width: 88%;
    height: 88%;
    margin: -44% 0 0 -44%;
    opacity: 0;
  }
}
@-webkit-keyframes uil-ripple {
  0% {
    width: 0;
    height: 0;
    opacity: 0;
    margin: 0 0 0 0;
  }
  33% {
    width: 44%;
    height: 44%;
    margin: -22% 0 0 -22%;
    opacity: 1;
  }
  100% {
    width: 88%;
    height: 88%;
    margin: -44% 0 0 -44%;
    opacity: 0;
  }
}
@-moz-keyframes uil-ripple {
  0% {
    width: 0;
    height: 0;
    opacity: 0;
    margin: 0 0 0 0;
  }
  33% {
    width: 44%;
    height: 44%;
    margin: -22% 0 0 -22%;
    opacity: 1;
  }
  100% {
    width: 88%;
    height: 88%;
    margin: -44% 0 0 -44%;
    opacity: 0;
  }
}
@-ms-keyframes uil-ripple {
  0% {
    width: 0;
    height: 0;
    opacity: 0;
    margin: 0 0 0 0;
  }
  33% {
    width: 44%;
    height: 44%;
    margin: -22% 0 0 -22%;
    opacity: 1;
  }
  100% {
    width: 88%;
    height: 88%;
    margin: -44% 0 0 -44%;
    opacity: 0;
  }
}
@-moz-keyframes uil-ripple {
  0% {
    width: 0;
    height: 0;
    opacity: 0;
    margin: 0 0 0 0;
  }
  33% {
    width: 44%;
    height: 44%;
    margin: -22% 0 0 -22%;
    opacity: 1;
  }
  100% {
    width: 88%;
    height: 88%;
    margin: -44% 0 0 -44%;
    opacity: 0;
  }
}
@-webkit-keyframes uil-ripple {
  0% {
    width: 0;
    height: 0;
    opacity: 0;
    margin: 0 0 0 0;
  }
  33% {
    width: 44%;
    height: 44%;
    margin: -22% 0 0 -22%;
    opacity: 1;
  }
  100% {
    width: 88%;
    height: 88%;
    margin: -44% 0 0 -44%;
    opacity: 0;
  }
}
@-o-keyframes uil-ripple {
  0% {
    width: 0;
    height: 0;
    opacity: 0;
    margin: 0 0 0 0;
  }
  33% {
    width: 44%;
    height: 44%;
    margin: -22% 0 0 -22%;
    opacity: 1;
  }
  100% {
    width: 88%;
    height: 88%;
    margin: -44% 0 0 -44%;
    opacity: 0;
  }
}
@keyframes uil-ripple {
  0% {
    width: 0;
    height: 0;
    opacity: 0;
    margin: 0 0 0 0;
  }
  33% {
    width: 44%;
    height: 44%;
    margin: -22% 0 0 -22%;
    opacity: 1;
  }
  100% {
    width: 88%;
    height: 88%;
    margin: -44% 0 0 -44%;
    opacity: 0;
  }
}
.uil-ripple-css {
  background: none;
  position: relative;
  width: 200px;
  height: 200px;
}
.uil-ripple-css div {
  position: absolute;
  top: 50%;
  left: 50%;
  margin: 0;
  width: 0;
  height: 0;
  opacity: 0;
  border-radius: 50%;
  border-width: 12px;
  border-style: solid;
  -ms-animation: uil-ripple 2s ease-out infinite;
  -moz-animation: uil-ripple 2s ease-out infinite;
  -webkit-animation: uil-ripple 2s ease-out infinite;
  -o-animation: uil-ripple 2s ease-out infinite;
  animation: uil-ripple 2s ease-out infinite;
}
.uil-ripple-css div:nth-of-type(1) {
  border-color: #3f51b5;
}
.uil-ripple-css div:nth-of-type(2) {
  border-color: #e91e63;
  -ms-animation-delay: 1s;
  -moz-animation-delay: 1s;
  -webkit-animation-delay: 1s;
  -o-animation-delay: 1s;
  animation-delay: 1s;
}
 </style> <div class='uil-ripple-css' style='transform:scale(0.93);'><div></div><div></div></div>
</wave-app>
</body>

</html>
<|MERGE_RESOLUTION|>--- conflicted
+++ resolved
@@ -1,291 +1,288 @@
-<!DOCTYPE html>
-<html>
-<head>
-    <!-- 0. IE: Must be the first tag -->
-    <meta http-equiv="x-ua-compatible" content="IE=edge">
-
-    <title>WAVE: Workflow, Analysis and Visualization Editor</title>
-    <meta charset="UTF-8">
-    <meta name="viewport" content="width=device-width, initial-scale=1">
-
-    <!-- 1. Load libraries -->
-    <!-- IE required polyfills, in this exact order -->
-    <script src="node_modules/es6-shim/es6-shim.min.js"></script>
-    <script src="node_modules/systemjs/dist/system-polyfills.js"></script>
-    <script src="node_modules/angular2/es6/dev/src/testing/shims_for_IE.js"></script>
-
-    <!-- Angular -->
-    <script src="node_modules/angular2/bundles/angular2-polyfills.js"></script>
-    <script src="node_modules/systemjs/dist/system.src.js"></script>
-    <script src="node_modules/rxjs/bundles/Rx.js"></script>
-    <script src="node_modules/angular2/bundles/angular2.dev.js"></script>
-    <script src="node_modules/angular2/bundles/http.dev.js"></script>
-
-    <!-- Proj4 -->
-    <script src="node_modules/proj4/dist/proj4.js"></script>
-
-    <!-- Material -->
-    <link rel="stylesheet" href="node_modules/ng2-material/dist/ng2-material.css">
-    <link rel="stylesheet" href="node_modules/ng2-material/dist/font.css">
-
-    <!-- Dragula -->
-    <link rel="stylesheet" href="node_modules/dragula/dist/dragula.min.css">
-
-    <!-- Codemirror -->
-    <link rel="stylesheet" href="node_modules/codemirror/lib/codemirror.css">
-
-    <!-- 2. Configure SystemJS -->
-    <script>
-        System.config({
-            packages: {
-                app: {
-                    format: 'register',
-                    defaultExtension: 'js'
-                },
-                'ng2-material': {
-                    defaultExtension: 'js'
-                },
-                'ng2-dragula': {
-                    defaultExtension: 'js'
-                },
-                'dragula': {
-                    defaultExtension: 'js'
-                },
-                "codemirror": {
-                    main: "lib/codemirror.js",
-                    defaultExtension: "js"
-                },
-                "moment": {
-                  defaultExtension: "js"
-                }
-            },
-            map: {
-                'ng2-material': 'node_modules/ng2-material',
-                'ng2-dragula': 'node_modules/ng2-dragula',
-                'openlayers': 'node_modules/openlayers/dist/ol.js',
-                'proj4': 'node_modules/proj4/dist/proj4.js',
-                'd3': 'node_modules/d3/d3.js',
-                'dagre': 'node_modules/dagre/dist/dagre.js',
-                'dagre-d3': 'node_modules/dagre-d3/dist/dagre-d3.js',
-                'dragula': 'node_modules/dragula/dist/dragula.min.js',
-                "codemirror": "node_modules/codemirror",
-<<<<<<< HEAD
-                "immutable": "node_modules/immutable/dist/immutable.min.js"
-=======
-                "moment": "node_modules/moment/moment.js"
->>>>>>> 16775bc2
-            },
-            meta: {
-                'node_modules/proj4/dist/proj4.js': { format: 'global' }
-            }
-        });
-      System.import('app/main')
-            .then(null, console.error.bind(console));
-    </script>
-
-</head>
-
-<!-- 3. Display the application -->
-<body style="display: flex; align-items: center; justify-content: center;">
-
-<wave-app>
-<style type='text/css'> width: 100%;
-@-webkit-keyframes uil-ripple {
-  0% {
-    width: 0;
-    height: 0;
-    opacity: 0;
-    margin: 0 0 0 0;
-  }
-  33% {
-    width: 44%;
-    height: 44%;
-    margin: -22% 0 0 -22%;
-    opacity: 1;
-  }
-  100% {
-    width: 88%;
-    height: 88%;
-    margin: -44% 0 0 -44%;
-    opacity: 0;
-  }
-}
-@-webkit-keyframes uil-ripple {
-  0% {
-    width: 0;
-    height: 0;
-    opacity: 0;
-    margin: 0 0 0 0;
-  }
-  33% {
-    width: 44%;
-    height: 44%;
-    margin: -22% 0 0 -22%;
-    opacity: 1;
-  }
-  100% {
-    width: 88%;
-    height: 88%;
-    margin: -44% 0 0 -44%;
-    opacity: 0;
-  }
-}
-@-moz-keyframes uil-ripple {
-  0% {
-    width: 0;
-    height: 0;
-    opacity: 0;
-    margin: 0 0 0 0;
-  }
-  33% {
-    width: 44%;
-    height: 44%;
-    margin: -22% 0 0 -22%;
-    opacity: 1;
-  }
-  100% {
-    width: 88%;
-    height: 88%;
-    margin: -44% 0 0 -44%;
-    opacity: 0;
-  }
-}
-@-ms-keyframes uil-ripple {
-  0% {
-    width: 0;
-    height: 0;
-    opacity: 0;
-    margin: 0 0 0 0;
-  }
-  33% {
-    width: 44%;
-    height: 44%;
-    margin: -22% 0 0 -22%;
-    opacity: 1;
-  }
-  100% {
-    width: 88%;
-    height: 88%;
-    margin: -44% 0 0 -44%;
-    opacity: 0;
-  }
-}
-@-moz-keyframes uil-ripple {
-  0% {
-    width: 0;
-    height: 0;
-    opacity: 0;
-    margin: 0 0 0 0;
-  }
-  33% {
-    width: 44%;
-    height: 44%;
-    margin: -22% 0 0 -22%;
-    opacity: 1;
-  }
-  100% {
-    width: 88%;
-    height: 88%;
-    margin: -44% 0 0 -44%;
-    opacity: 0;
-  }
-}
-@-webkit-keyframes uil-ripple {
-  0% {
-    width: 0;
-    height: 0;
-    opacity: 0;
-    margin: 0 0 0 0;
-  }
-  33% {
-    width: 44%;
-    height: 44%;
-    margin: -22% 0 0 -22%;
-    opacity: 1;
-  }
-  100% {
-    width: 88%;
-    height: 88%;
-    margin: -44% 0 0 -44%;
-    opacity: 0;
-  }
-}
-@-o-keyframes uil-ripple {
-  0% {
-    width: 0;
-    height: 0;
-    opacity: 0;
-    margin: 0 0 0 0;
-  }
-  33% {
-    width: 44%;
-    height: 44%;
-    margin: -22% 0 0 -22%;
-    opacity: 1;
-  }
-  100% {
-    width: 88%;
-    height: 88%;
-    margin: -44% 0 0 -44%;
-    opacity: 0;
-  }
-}
-@keyframes uil-ripple {
-  0% {
-    width: 0;
-    height: 0;
-    opacity: 0;
-    margin: 0 0 0 0;
-  }
-  33% {
-    width: 44%;
-    height: 44%;
-    margin: -22% 0 0 -22%;
-    opacity: 1;
-  }
-  100% {
-    width: 88%;
-    height: 88%;
-    margin: -44% 0 0 -44%;
-    opacity: 0;
-  }
-}
-.uil-ripple-css {
-  background: none;
-  position: relative;
-  width: 200px;
-  height: 200px;
-}
-.uil-ripple-css div {
-  position: absolute;
-  top: 50%;
-  left: 50%;
-  margin: 0;
-  width: 0;
-  height: 0;
-  opacity: 0;
-  border-radius: 50%;
-  border-width: 12px;
-  border-style: solid;
-  -ms-animation: uil-ripple 2s ease-out infinite;
-  -moz-animation: uil-ripple 2s ease-out infinite;
-  -webkit-animation: uil-ripple 2s ease-out infinite;
-  -o-animation: uil-ripple 2s ease-out infinite;
-  animation: uil-ripple 2s ease-out infinite;
-}
-.uil-ripple-css div:nth-of-type(1) {
-  border-color: #3f51b5;
-}
-.uil-ripple-css div:nth-of-type(2) {
-  border-color: #e91e63;
-  -ms-animation-delay: 1s;
-  -moz-animation-delay: 1s;
-  -webkit-animation-delay: 1s;
-  -o-animation-delay: 1s;
-  animation-delay: 1s;
-}
- </style> <div class='uil-ripple-css' style='transform:scale(0.93);'><div></div><div></div></div>
-</wave-app>
-</body>
-
-</html>
+<!DOCTYPE html>
+<html>
+<head>
+    <!-- 0. IE: Must be the first tag -->
+    <meta http-equiv="x-ua-compatible" content="IE=edge">
+
+    <title>WAVE: Workflow, Analysis and Visualization Editor</title>
+    <meta charset="UTF-8">
+    <meta name="viewport" content="width=device-width, initial-scale=1">
+
+    <!-- 1. Load libraries -->
+    <!-- IE required polyfills, in this exact order -->
+    <script src="node_modules/es6-shim/es6-shim.min.js"></script>
+    <script src="node_modules/systemjs/dist/system-polyfills.js"></script>
+    <script src="node_modules/angular2/es6/dev/src/testing/shims_for_IE.js"></script>
+
+    <!-- Angular -->
+    <script src="node_modules/angular2/bundles/angular2-polyfills.js"></script>
+    <script src="node_modules/systemjs/dist/system.src.js"></script>
+    <script src="node_modules/rxjs/bundles/Rx.js"></script>
+    <script src="node_modules/angular2/bundles/angular2.dev.js"></script>
+    <script src="node_modules/angular2/bundles/http.dev.js"></script>
+
+    <!-- Proj4 -->
+    <script src="node_modules/proj4/dist/proj4.js"></script>
+
+    <!-- Material -->
+    <link rel="stylesheet" href="node_modules/ng2-material/dist/ng2-material.css">
+    <link rel="stylesheet" href="node_modules/ng2-material/dist/font.css">
+
+    <!-- Dragula -->
+    <link rel="stylesheet" href="node_modules/dragula/dist/dragula.min.css">
+
+    <!-- Codemirror -->
+    <link rel="stylesheet" href="node_modules/codemirror/lib/codemirror.css">
+
+    <!-- 2. Configure SystemJS -->
+    <script>
+        System.config({
+            packages: {
+                app: {
+                    format: 'register',
+                    defaultExtension: 'js'
+                },
+                'ng2-material': {
+                    defaultExtension: 'js'
+                },
+                'ng2-dragula': {
+                    defaultExtension: 'js'
+                },
+                'dragula': {
+                    defaultExtension: 'js'
+                },
+                "codemirror": {
+                    main: "lib/codemirror.js",
+                    defaultExtension: "js"
+                },
+                "moment": {
+                  defaultExtension: "js"
+                }
+            },
+            map: {
+                'ng2-material': 'node_modules/ng2-material',
+                'ng2-dragula': 'node_modules/ng2-dragula',
+                'openlayers': 'node_modules/openlayers/dist/ol.js',
+                'proj4': 'node_modules/proj4/dist/proj4.js',
+                'd3': 'node_modules/d3/d3.js',
+                'dagre': 'node_modules/dagre/dist/dagre.js',
+                'dagre-d3': 'node_modules/dagre-d3/dist/dagre-d3.js',
+                'dragula': 'node_modules/dragula/dist/dragula.min.js',
+                "codemirror": "node_modules/codemirror",
+                "immutable": "node_modules/immutable/dist/immutable.min.js",
+                "moment": "node_modules/moment/moment.js"
+            },
+            meta: {
+                'node_modules/proj4/dist/proj4.js': { format: 'global' }
+            }
+        });
+      System.import('app/main')
+            .then(null, console.error.bind(console));
+    </script>
+
+</head>
+
+<!-- 3. Display the application -->
+<body style="display: flex; align-items: center; justify-content: center;">
+
+<wave-app>
+<style type='text/css'> width: 100%;
+@-webkit-keyframes uil-ripple {
+  0% {
+    width: 0;
+    height: 0;
+    opacity: 0;
+    margin: 0 0 0 0;
+  }
+  33% {
+    width: 44%;
+    height: 44%;
+    margin: -22% 0 0 -22%;
+    opacity: 1;
+  }
+  100% {
+    width: 88%;
+    height: 88%;
+    margin: -44% 0 0 -44%;
+    opacity: 0;
+  }
+}
+@-webkit-keyframes uil-ripple {
+  0% {
+    width: 0;
+    height: 0;
+    opacity: 0;
+    margin: 0 0 0 0;
+  }
+  33% {
+    width: 44%;
+    height: 44%;
+    margin: -22% 0 0 -22%;
+    opacity: 1;
+  }
+  100% {
+    width: 88%;
+    height: 88%;
+    margin: -44% 0 0 -44%;
+    opacity: 0;
+  }
+}
+@-moz-keyframes uil-ripple {
+  0% {
+    width: 0;
+    height: 0;
+    opacity: 0;
+    margin: 0 0 0 0;
+  }
+  33% {
+    width: 44%;
+    height: 44%;
+    margin: -22% 0 0 -22%;
+    opacity: 1;
+  }
+  100% {
+    width: 88%;
+    height: 88%;
+    margin: -44% 0 0 -44%;
+    opacity: 0;
+  }
+}
+@-ms-keyframes uil-ripple {
+  0% {
+    width: 0;
+    height: 0;
+    opacity: 0;
+    margin: 0 0 0 0;
+  }
+  33% {
+    width: 44%;
+    height: 44%;
+    margin: -22% 0 0 -22%;
+    opacity: 1;
+  }
+  100% {
+    width: 88%;
+    height: 88%;
+    margin: -44% 0 0 -44%;
+    opacity: 0;
+  }
+}
+@-moz-keyframes uil-ripple {
+  0% {
+    width: 0;
+    height: 0;
+    opacity: 0;
+    margin: 0 0 0 0;
+  }
+  33% {
+    width: 44%;
+    height: 44%;
+    margin: -22% 0 0 -22%;
+    opacity: 1;
+  }
+  100% {
+    width: 88%;
+    height: 88%;
+    margin: -44% 0 0 -44%;
+    opacity: 0;
+  }
+}
+@-webkit-keyframes uil-ripple {
+  0% {
+    width: 0;
+    height: 0;
+    opacity: 0;
+    margin: 0 0 0 0;
+  }
+  33% {
+    width: 44%;
+    height: 44%;
+    margin: -22% 0 0 -22%;
+    opacity: 1;
+  }
+  100% {
+    width: 88%;
+    height: 88%;
+    margin: -44% 0 0 -44%;
+    opacity: 0;
+  }
+}
+@-o-keyframes uil-ripple {
+  0% {
+    width: 0;
+    height: 0;
+    opacity: 0;
+    margin: 0 0 0 0;
+  }
+  33% {
+    width: 44%;
+    height: 44%;
+    margin: -22% 0 0 -22%;
+    opacity: 1;
+  }
+  100% {
+    width: 88%;
+    height: 88%;
+    margin: -44% 0 0 -44%;
+    opacity: 0;
+  }
+}
+@keyframes uil-ripple {
+  0% {
+    width: 0;
+    height: 0;
+    opacity: 0;
+    margin: 0 0 0 0;
+  }
+  33% {
+    width: 44%;
+    height: 44%;
+    margin: -22% 0 0 -22%;
+    opacity: 1;
+  }
+  100% {
+    width: 88%;
+    height: 88%;
+    margin: -44% 0 0 -44%;
+    opacity: 0;
+  }
+}
+.uil-ripple-css {
+  background: none;
+  position: relative;
+  width: 200px;
+  height: 200px;
+}
+.uil-ripple-css div {
+  position: absolute;
+  top: 50%;
+  left: 50%;
+  margin: 0;
+  width: 0;
+  height: 0;
+  opacity: 0;
+  border-radius: 50%;
+  border-width: 12px;
+  border-style: solid;
+  -ms-animation: uil-ripple 2s ease-out infinite;
+  -moz-animation: uil-ripple 2s ease-out infinite;
+  -webkit-animation: uil-ripple 2s ease-out infinite;
+  -o-animation: uil-ripple 2s ease-out infinite;
+  animation: uil-ripple 2s ease-out infinite;
+}
+.uil-ripple-css div:nth-of-type(1) {
+  border-color: #3f51b5;
+}
+.uil-ripple-css div:nth-of-type(2) {
+  border-color: #e91e63;
+  -ms-animation-delay: 1s;
+  -moz-animation-delay: 1s;
+  -webkit-animation-delay: 1s;
+  -o-animation-delay: 1s;
+  animation-delay: 1s;
+}
+ </style> <div class='uil-ripple-css' style='transform:scale(0.93);'><div></div><div></div></div>
+</wave-app>
+</body>
+
+</html>